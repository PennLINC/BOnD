--- conflicted
+++ resolved
@@ -215,8 +215,6 @@
               -m 'test save' \
               --container /home/circleci/bond-latest.sif
 
-<<<<<<< HEAD
-=======
       - run:
           name: Test bond-remove-metadata-fields
           command: |
@@ -243,8 +241,6 @@
             [ $(diff /tmp/origmd.txt /tmp/removedmd.txt | wc -l) -gt 0 ] && exit 0
             exit 1
 
-
->>>>>>> b8d960d6
   install_and_test:
     machine:
       image: ubuntu-1604:202004-01
