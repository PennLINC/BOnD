--- conflicted
+++ resolved
@@ -84,12 +84,7 @@
              npm install -g yarn && \
              mkdir -p /tmp/validator && \
              cd /tmp/validator && \
-<<<<<<< HEAD
-             git clone -b 'master' --single-branch --depth 1 \
-                --single-branch https://github.com/bids-standard/bids-validator.git  && \
-=======
              git clone https://github.com/bids-standard/bids-validator.git  && \
->>>>>>> 3e7abf36
              cd /tmp/validator/bids-validator && \
              yarn && \
              cd bids-validator && npm install -g
