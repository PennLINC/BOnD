--- conflicted
+++ resolved
@@ -2,22 +2,19 @@
 
 """Tests for `bond` package."""
 import sys
+sys.path.append("..")
 import shutil
 import hashlib
 import json
 from pkg_resources import resource_filename as pkgrf
 import pytest
 from bond import BOnD
-<<<<<<< HEAD
 import csv
 import os
 import filecmp
-
-sys.path.append("..")
-=======
 import nibabel as nb
 import numpy as np
->>>>>>> b8d960d6
+
 
 TEST_DATA = pkgrf("bond", "testdata")
 
