#!/usr/bin/env python

"""Tests for `bond` package."""
import sys
sys.path.append("..")
import shutil
from copy import deepcopy
import hashlib
import json
from pathlib import Path
from pkg_resources import resource_filename as pkgrf
import pytest
from bond import BOnD
from bond.validator import (build_validator_call,
                       run_validator, parse_validator_output)
from bond.metadata_merge import (
    merge_without_overwrite, merge_json_into_json)
from math import nan
import subprocess
import csv
import os
import filecmp
import nibabel as nb
import numpy as np
import pandas as pd
import subprocess

TEST_DATA = pkgrf("bond", "testdata")

COMPLETE_KEY_GROUPS = [
    'acquisition-HASC55AP_datatype-dwi_suffix-dwi',
    'acquisition-v4_datatype-fmap_fmap-magnitude1_suffix-magnitude1',
    'acquisition-v4_datatype-fmap_fmap-magnitude2_suffix-magnitude2',
    'acquisition-v4_datatype-fmap_fmap-phasediff_suffix-phasediff',
    'datatype-anat_suffix-T1w',
    'datatype-fmap_direction-PA_fmap-epi_suffix-epi',
    'datatype-func_suffix-bold_task-rest']


def get_data(tmp_path):
    """Copy testing data to a local directory"""
    data_root = tmp_path / "testdata"
    shutil.copytree(TEST_DATA, str(data_root))
    return data_root


def test_ok_json_merge(tmp_path):
    data_root = get_data(tmp_path)

    # Test that a successful merge can happen
    dest_json = data_root / "inconsistent" / "sub-02" / \
        "ses-phdiff" / "dwi" / "sub-02_ses-phdiff_acq-HASC55AP_dwi.json"
    orig_dest_json_content = _get_json_string(dest_json)
    source_json = data_root / "inconsistent" / "sub-03" / \
        "ses-phdiff" / "dwi" / "sub-03_ses-phdiff_acq-HASC55AP_dwi.json"

    merge_return = merge_json_into_json(source_json, dest_json)
    assert merge_return == 0
    assert not _get_json_string(dest_json) == orig_dest_json_content


def test_ok_json_merge_cli(tmp_path):
    data_root = get_data(tmp_path)

    # Test that a successful merge can happen
    dest_json = data_root / "inconsistent" / "sub-02" / \
        "ses-phdiff" / "dwi" / "sub-02_ses-phdiff_acq-HASC55AP_dwi.json"
    orig_dest_json_content = _get_json_string(dest_json)
    source_json = data_root / "inconsistent" / "sub-03" / \
        "ses-phdiff" / "dwi" / "sub-03_ses-phdiff_acq-HASC55AP_dwi.json"

    merge_proc = subprocess.run(
        ['bids-sidecar-merge', str(source_json), str(dest_json)])
    assert merge_proc.returncode == 0
    assert not _get_json_string(dest_json) == orig_dest_json_content

def test_get_param_groups(tmp_path):
    data_root = get_data(tmp_path)
    bod = BOnD(data_root / "inconsistent", use_datalad=True)
    csv_prefix = str(tmp_path / "csvs")
    key_groups = bod.get_key_groups()
    bod._cache_fieldmaps()

    for key_group in key_groups:
        ret = bod.get_param_groups_from_key_group(key_group)
        assert ret[1].sum().Counts == ret[1].loc[0, 'KeyGroupCount']

def test_copy_exemplars(tmp_path):
    data_root = get_data(tmp_path)
    bod = BOnD(data_root / "complete", use_datalad=True)
    csv_prefix = str(tmp_path / "csvs")
    bod.get_CSVs(csv_prefix)
    acq_group_csv = csv_prefix + "_AcqGrouping.csv"
    print("ACQ GROUP PATH: ", acq_group_csv)
    exemplars_dir = str(tmp_path / "exemplars")
    print('EXEMPLARS DIR: ', exemplars_dir)
    df = pd.read_csv(acq_group_csv)

    bod.copy_exemplars(exemplars_dir, acq_group_csv, force_unlock=True)

    # check exemplar dir got created and has the correct number of subs
    cntr = 0
    for path in Path(exemplars_dir).glob("sub-*"):
        cntr += 1
    assert cntr == len(df.drop_duplicates(subset=["AcqGroup"]))

    # check that dataset_description.json got added
    assert Path(exemplars_dir + '/dataset_description.json').exists()

def test_purge_no_datalad(tmp_path):
    data_root = get_data(tmp_path)
    scans = []
    scan_name = data_root / "complete" / "sub-03" / "ses-phdiff" \
        / "func" / "sub-03_ses-phdiff_task-rest_bold.nii.gz"
    json_name = data_root / "complete" / "sub-03" / "ses-phdiff" \
        / "func" / "sub-03_ses-phdiff_task-rest_bold.json"
    scans.append(scan_name)
    scans.append(data_root / "complete" / "sub-01" / "ses-phdiff/dwi/sub-01_ses-phdiff_acq-HASC55AP_dwi.nii.gz")

    # create and save .txt with list of scans
    purge_path = str(tmp_path / "purge_scans.txt")
    with open(purge_path, 'w') as filehandle:
        for listitem in scans:
            filehandle.write('%s\n' % listitem)
    bod = BOnD(data_root / "complete", use_datalad=False)

    assert Path(scan_name).exists()
    assert Path(json_name).exists()

    # Check that IntendedFor purge worked
    with open(str(data_root / "complete" / "sub-01" / "ses-phdiff" / "fmap" / "sub-01_ses-phdiff_acq-v4_phasediff.json")) as f:
        j_dict = json.load(f)

    assert "ses-phdiff/dwi/sub-01_ses-phdiff_acq-HASC55AP_dwi.nii.gz" in j_dict.values()
    assert isinstance(j_dict['IntendedFor'], str)
    # PURGE
    bod.purge(purge_path)

    with open(str(data_root / "complete" / "sub-01" / "ses-phdiff" / "fmap" / "sub-01_ses-phdiff_acq-v4_phasediff.json")) as f:
        purged_dict = json.load(f)

    assert not Path(scan_name).exists()
    assert not Path(json_name).exists()
    assert "ses-phdiff/dwi/sub-01_ses-phdiff_acq-HASC55AP_dwi.nii.gz" not in purged_dict.values()
    assert isinstance(purged_dict['IntendedFor'], list)
    assert purged_dict['IntendedFor'] == []

def test_purge(tmp_path):
    data_root = get_data(tmp_path)
    scans = []
    scan_name = data_root / "complete" / "sub-03" / "ses-phdiff" \
        / "func" / "sub-03_ses-phdiff_task-rest_bold.nii.gz"
    json_name = data_root / "complete" / "sub-03" / "ses-phdiff" \
        / "func" / "sub-03_ses-phdiff_task-rest_bold.json"
    scans.append(scan_name)
    purge_path = str(tmp_path / "purge_scans.txt")

    with open(purge_path, 'w') as filehandle:
        for listitem in scans:
            filehandle.write('%s\n' % listitem)
    bod = BOnD(data_root / "complete", use_datalad=True)
    bod.datalad_save()

    assert bod.is_datalad_clean()
    assert Path(scan_name).exists()
    assert Path(json_name).exists()

    # create and save .txt with list of scans
    bod.purge(purge_path)

    assert not Path(scan_name).exists()
    assert not Path(json_name).exists()


def test_bad_json_merge(tmp_path):
    data_root = get_data(tmp_path)

    # Test that a successful merge can happen
    dest_json = data_root / "inconsistent" / "sub-02" / \
        "ses-phdiff" / "dwi" / "sub-02_ses-phdiff_acq-HASC55AP_dwi.json"
    orig_dest_json_content = _get_json_string(dest_json)
    invalid_source_json = data_root / "inconsistent" / "sub-01" / \
        "ses-phdiff" / "dwi" / "sub-01_ses-phdiff_acq-HASC55AP_dwi.json"

    assert merge_json_into_json(invalid_source_json, dest_json) > 0
    assert _get_json_string(dest_json) == orig_dest_json_content


def test_bad_json_merge_cli(tmp_path):
    data_root = get_data(tmp_path)

    # Test that a successful merge can happen
    dest_json = data_root / "inconsistent" / "sub-02" / \
        "ses-phdiff" / "dwi" / "sub-02_ses-phdiff_acq-HASC55AP_dwi.json"
    orig_dest_json_content = _get_json_string(dest_json)
    invalid_source_json = data_root / "inconsistent" / "sub-01" / \
        "ses-phdiff" / "dwi" / "sub-01_ses-phdiff_acq-HASC55AP_dwi.json"

    merge_proc = subprocess.run(
        ['bids-sidecar-merge', str(invalid_source_json), str(dest_json)])
    assert merge_proc.returncode > 0
    assert _get_json_string(dest_json) == orig_dest_json_content

def test_add_nifti_info_datalad(tmp_path):
    data_root = get_data(tmp_path)
    bod = BOnD(data_root / "complete", use_datalad=True)
    csv_prefix = str(tmp_path / "csvs")
    bod.get_CSVs(csv_prefix)
    summary_csv = csv_prefix + "_summary.csv"
    summary_df = pd.read_csv(summary_csv)
    l_cols = summary_df.columns.tolist()
    assert 'NumVolumes' not in l_cols
    assert 'Obliquity' not in l_cols

    # now add nifti info
    bod.add_nifti_info(force_unlock=True)
    nifti_csv_prefix = str(tmp_path / "nifti_csvs")
    bod.get_CSVs(nifti_csv_prefix)
    nifti_summary_csv = nifti_csv_prefix + "_summary.csv"
    nifti_summary_df = pd.read_csv(nifti_summary_csv)
    nifti_l_cols = nifti_summary_df.columns.tolist()
    assert 'NumVolumes' in nifti_l_cols
    assert 'Obliquity' in nifti_l_cols

def test_add_nifti_info_no_datalad(tmp_path):
    data_root = get_data(tmp_path)
    bod = BOnD(data_root / "complete", use_datalad=False)
    bod.add_nifti_info(force_unlock=False)
    csv_prefix = str(tmp_path / "csvs")
    bod.get_CSVs(csv_prefix)
    summary_csv = csv_prefix + "_summary.csv"
    summary_df = pd.read_csv(summary_csv)
    l_cols = summary_df.columns.tolist()
    assert 'NumVolumes' in l_cols
    assert 'Obliquity' in l_cols

#TODO: add tests that return an error for invalid merge
def test_csv_merge_no_datalad(tmp_path):
    data_root = get_data(tmp_path)
    bod = BOnD(data_root / "inconsistent", use_datalad=False)

    # Get an initial grouping summary and files list
    csv_prefix = str(tmp_path / "originals")
    bod.get_CSVs(csv_prefix)
    original_summary_csv = csv_prefix + "_summary.csv"
    original_files_csv = csv_prefix + "_files.csv"

    # give csv with no changes (make sure it does nothing)
    bod.apply_csv_changes(original_summary_csv,
                          original_files_csv,
                          str(tmp_path / "unmodified"))

    # these will not actually be equivalent because of the auto renames
    assert file_hash(original_summary_csv) != \
           file_hash(tmp_path / "unmodified_summary.csv")

    # Find the dwi with no FlipAngle
    summary_df = pd.read_csv(original_summary_csv)
    fa_nan_dwi_row, = np.flatnonzero(
        np.isnan(summary_df.FlipAngle) &
        summary_df.KeyGroup.str.fullmatch(
            "acquisition-HASC55AP_datatype-dwi_suffix-dwi"))
    # Find the dwi with and EchoTime ==
    complete_dwi_row, = np.flatnonzero(
        summary_df.KeyGroup.str.fullmatch(
            "acquisition-HASC55AP_datatype-dwi_suffix-dwi") &
        (summary_df.FlipAngle == 90.) &
        (summary_df.EchoTime > 0.05))
    cant_merge_echotime_dwi_row, = np.flatnonzero(
        summary_df.KeyGroup.str.fullmatch(
            "acquisition-HASC55AP_datatype-dwi_suffix-dwi") &
        (summary_df.FlipAngle == 90.) &
        (summary_df.EchoTime < 0.05))

    # Set a legal MergeInto value. This effectively fills in data
    # where there was previously as missing FlipAngle
    summary_df.loc[fa_nan_dwi_row, "MergeInto"] = summary_df.ParamGroup[
        complete_dwi_row]

    valid_csv_file = csv_prefix + "_valid_summary.csv"
    summary_df.to_csv(valid_csv_file, index=False)

    # about to apply merges!

    bod.apply_csv_changes(valid_csv_file,
                          original_files_csv,
                          str(tmp_path / "ok_modified"))

    assert not file_hash(original_summary_csv) == \
           file_hash(tmp_path / "ok_modified_summary.csv")

    # Add an illegal merge to MergeInto
    summary_df.loc[cant_merge_echotime_dwi_row, "MergeInto"] = summary_df.ParamGroup[
        complete_dwi_row]
    invalid_csv_file = csv_prefix + "_invalid_summary.csv"
    summary_df.to_csv(invalid_csv_file, index=False)

    with pytest.raises(Exception):
        bod.apply_csv_changes(invalid_csv_file,
                              str(tmp_path / "originals_files.csv"),
                              str(tmp_path / "ok_modified"))

def test_csv_merge_changes(tmp_path):
    data_root = get_data(tmp_path)
    bod = BOnD(data_root / "inconsistent", use_datalad=True)
    bod.datalad_save()
    assert bod.is_datalad_clean()

    # Get an initial grouping summary and files list
    csv_prefix = str(tmp_path / "originals")
    bod.get_CSVs(csv_prefix)
    original_summary_csv = csv_prefix + "_summary.csv"
    original_files_csv = csv_prefix + "_files.csv"

    # give csv with no changes (make sure it does nothing except rename)
    bod.apply_csv_changes(original_summary_csv,
                          original_files_csv,
                          str(tmp_path / "unmodified"))
    orig = pd.read_csv(original_summary_csv)
    # TEST RenameKeyGroup column got populated CORRECTLY
    for row in range(len(orig)):
        if orig.loc[row, 'ParamGroup'] != 1:
            assert str(orig.loc[row, 'RenameKeyGroup']) != 'nan'

    # TESTING RENAMES GOT APPLIED
    applied = pd.read_csv(str(tmp_path / "unmodified_summary.csv"))

    applied_f = pd.read_csv(str(tmp_path / "unmodified_files.csv"))
    odd = []
    for row in range(len(applied_f)):
        if 'VARIANT' in applied_f.loc[row, 'FilePath'] and 'VARIANT' not in applied_f.loc[row, 'KeyParamGroup']:
            odd.append((applied_f.loc[row, 'FilePath']))

    occurrences = {}
    for row in range(len(applied_f)):
        if applied_f.loc[row, 'FilePath'] in odd:
            if applied_f.loc[row, 'FilePath'] in occurrences.keys():
                occurrences[applied_f.loc[row, 'FilePath']].append(applied_f.loc[row, 'KeyParamGroup'])
            else:
                occurrences[applied_f.loc[row, 'FilePath']] = [applied_f.loc[row, 'KeyParamGroup']]

    assert len(orig) == len(applied)

    renamed = True
    new_keys = applied['KeyGroup'].tolist()
    for row in range(len(orig)):
        if orig.loc[row, 'Modality'] != 'fmap':
            if str(orig.loc[row, 'RenameKeyGroup']) != 'nan' \
                    and str(orig.loc[row, 'RenameKeyGroup']) not in new_keys:
                print(orig.loc[row, 'RenameKeyGroup'])
                renamed = False

    assert renamed == True

    # will no longer be equal because of auto rename!
    assert file_hash(original_summary_csv)!= \
           file_hash(tmp_path / "unmodified_summary.csv")

    # Find the dwi with no FlipAngle
    summary_df = pd.read_csv(original_summary_csv)
    fa_nan_dwi_row, = np.flatnonzero(
        np.isnan(summary_df.FlipAngle) &
        summary_df.KeyGroup.str.fullmatch(
            "acquisition-HASC55AP_datatype-dwi_suffix-dwi"))
    # Find the dwi with and EchoTime ==
    complete_dwi_row, = np.flatnonzero(
        summary_df.KeyGroup.str.fullmatch(
            "acquisition-HASC55AP_datatype-dwi_suffix-dwi") &
        (summary_df.FlipAngle == 90.) &
        (summary_df.EchoTime > 0.05))
    cant_merge_echotime_dwi_row, = np.flatnonzero(
        summary_df.KeyGroup.str.fullmatch(
            "acquisition-HASC55AP_datatype-dwi_suffix-dwi") &
        (summary_df.FlipAngle == 90.) &
        (summary_df.EchoTime < 0.05))

    # Set a legal MergeInto value. This effectively fills in data
    # where there was previously as missing FlipAngle
    summary_df.loc[fa_nan_dwi_row, "MergeInto"] = summary_df.ParamGroup[
        complete_dwi_row]

    valid_csv_file = csv_prefix + "_valid_summary.csv"
    summary_df.to_csv(valid_csv_file, index=False)

    # about to merge
    bod.apply_csv_changes(valid_csv_file,
                          original_files_csv,
                          str(tmp_path / "ok_modified"))

    assert not file_hash(original_summary_csv) == \
           file_hash(tmp_path / "ok_modified_summary.csv")

    # Add an illegal merge to MergeInto
    summary_df.loc[cant_merge_echotime_dwi_row, "MergeInto"] = summary_df.ParamGroup[
        complete_dwi_row]
    invalid_csv_file = csv_prefix + "_invalid_summary.csv"
    summary_df.to_csv(invalid_csv_file, index=False)

    with pytest.raises(Exception):
        bod.apply_csv_changes(invalid_csv_file,
                              str(tmp_path / "originals_files.csv"),
                              str(tmp_path / "ok_modified"))

    # Make sure MergeInto == 0 deletes the param group and all associations
    # summary_df = pd.read_csv(original_summary_csv)
    # summary_df.loc[fa_nan_dwi_row, "MergeInto"] = 0
    # delete_group = summary_df.loc[fa_nan_dwi_row, "KeyParamGroup"]

    # # files_df = pd.read_csv(original_files_csv)
    # # for row in files_df:
    # #     if files_df.iloc[row]['KeyParamGroup'] == delete_group:
    # #         filename = files_df.iloc[row]['FilePath']
    # #         file_to_rem = Path(filename)
    # #         file_to_rem.unlink()

    # delete_csv_file = csv_prefix + "_delete_summary.csv"
    # summary_df.to_csv(delete_csv_file, index=False)

    # bod.apply_csv_changes(delete_csv_file,
    #                       original_files_csv,
    #                       str(tmp_path / "ok_deleted"))

    # del_summary_csv = str(tmp_path / "ok_deleted")

    # original_summary_csv = csv_prefix + "_summary.csv"
    # original_files_csv = csv_prefix + "_files.csv"

    # assert delete_group not in tmp_path / "ok_deleted_summary.csv"

def test_merge_without_overwrite():
    meta1 = {
        'ManualCheck': 1.0,
        'RenameKeyGroup': np.nan,
        'MergeInto': 2.0,
        'KeyGroup': 'datatype-func_suffix-bold_task-rest',
        'ParamGroup': 12,
        'Counts': 2,
        'DwellTime': 2.6e-06,
        'EchoTime': 0.03,
        'EffectiveEchoSpacing': 0.000580013,
        'FieldmapKey00': 'acquisition-fMRI_datatype-fmap_direction-AP_fmap-epi_suffix-epi',
        'FieldmapKey01': 'acquisition-fMRI_datatype-fmap_direction-PA_fmap-epi_run-1_suffix-epi',
        'FieldmapKey02': 'acquisition-fMRI_datatype-fmap_direction-PA_fmap-epi_run-2_suffix-epi',
        'FieldmapKey03': np.nan,
        'FieldmapKey04': np.nan,
        'FieldmapKey05': np.nan,
        'FieldmapKey06': np.nan,
        'FieldmapKey07': np.nan,
        'FlipAngle': 31.0,
        'IntendedForKey00': np.nan,
        'IntendedForKey01': np.nan,
        'IntendedForKey02': np.nan,
        'IntendedForKey03': np.nan,
        'IntendedForKey04': np.nan,
        'IntendedForKey05': np.nan,
        'IntendedForKey06': np.nan,
        'IntendedForKey07': np.nan,
        'IntendedForKey08': np.nan,
        'IntendedForKey09': np.nan,
        'MultibandAccelerationFactor': 6.0,
        'NSliceTimes': 60,
        'ParallelReductionFactorInPlane': np.nan,
        'PartialFourier': 1.0,
        'PhaseEncodingDirection': 'j-',
        'RepetitionTime': 0.8,
        'TotalReadoutTime': 0.0481411}

    # Suppose User tries to overwrite num with NaN (allowed)
    meta_NaN = deepcopy(meta1)
    meta_NaN["FlipAngle"] = np.nan
    valid_merge = merge_without_overwrite(meta_NaN, meta1)
    assert valid_merge

    # Set a conflicting imaging param in the dest group
    meta_overwrite = deepcopy(meta1)
    meta_overwrite["FlipAngle"] = 62.0
    bad_merge = merge_without_overwrite(meta1, meta_overwrite)
    assert not bad_merge

    # Suppose "PartialFourier" is missing in the dest group
    meta_ok = deepcopy(meta1)
    meta_ok["PartialFourier"] = np.nan
    ok_merge = merge_without_overwrite(meta1, meta_ok)
    assert ok_merge
    assert ok_merge["PartialFourier"] == meta1["PartialFourier"]

    # Suppose the same, but there is a different number of slice times
    slices_bad = deepcopy(meta1)
    slices_bad["PartialFourier"] = np.nan
    slices_bad["NSliceTimes"] = meta1["NSliceTimes"] + 5
    bad_slice_merge = merge_without_overwrite(meta1, slices_bad)
    assert not bad_slice_merge


def test_keygroups(tmp_path):
    data_root = get_data(tmp_path)

    # Test the complete data
    complete_bod = BOnD(data_root / "complete")
    complete_misfit_fmaps = complete_bod._cache_fieldmaps()
    # There should be no unpaired fieldmaps
    assert len(complete_misfit_fmaps) == 0

    # Test that the correct key groups are found
    key_groups = complete_bod.get_key_groups()
    assert key_groups == COMPLETE_KEY_GROUPS

    # Test the incomplete
    ibod = BOnD(data_root / "inconsistent")
    inc_misfit_fmaps = ibod._cache_fieldmaps()
    assert len(inc_misfit_fmaps) == 1

    # There will still be the same number of key groups
    ikey_groups = ibod.get_key_groups()
    assert ikey_groups == COMPLETE_KEY_GROUPS


def test_csv_creation(tmp_path):
    """Test the Key Group and Parameter Group creation on sample data.
    """
    data_root = get_data(tmp_path)

    # Test the complete data
    complete_bod = BOnD(data_root / "complete")
    complete_misfit_fmaps = complete_bod._cache_fieldmaps()
    # There should be no unpaired fieldmaps
    assert len(complete_misfit_fmaps) == 0

    # Test that the correct key groups are found
    key_groups = complete_bod.get_key_groups()
    assert key_groups == COMPLETE_KEY_GROUPS

    # Get the CSVs from the complete data
    cfiles_df, csummary_df = \
        complete_bod.get_param_groups_dataframes()

    # Make sure we got all 21 of the files
    assert cfiles_df.shape[0] == 21

    # This data should have the same number of param
    # groups as key groups
    assert csummary_df.shape[0] == len(COMPLETE_KEY_GROUPS)

    # check IntendedForXX and FieldmapKeyXX are boolean now
    bool_IF = False
    bool_FMAP = False
    for row in range(len(csummary_df)):
        if str(csummary_df.loc[row, "UsedAsFieldmap"]) == "True":
            bool_IF = True
        if str(csummary_df.loc[row, "HasFieldmap"]) == "True":
            bool_FMAP = True
    assert bool_IF == True
    assert bool_FMAP == True

    # Test the incomplete
    ibod = BOnD(data_root / "inconsistent")
    inc_misfit_fmaps = ibod._cache_fieldmaps()
    assert len(inc_misfit_fmaps) == 1

    # There will still be the same number of key groups
    ikey_groups = ibod.get_key_groups()
    assert ikey_groups == COMPLETE_KEY_GROUPS

    # Get the CSVs from the inconsistent data
    ifiles_df, isummary_df = \
        ibod.get_param_groups_dataframes()

    # There are still 21 files
    assert ifiles_df.shape[0] == 21

    # But now there are more parameter groups
    assert isummary_df.shape[0] == 12

    # check that summary csv param group nums are in the right order
    # and check that param groups are sorted by count vals
    for i, (index, row) in enumerate(isummary_df.iterrows()):
        if i == len(isummary_df) -1:
            break
        # if key groups in rows i and i+1 are the same
        if isummary_df.iloc[i]['KeyGroup'] == \
            isummary_df.iloc[i+1]['KeyGroup']:
            # param group i = param group i+1
            assert isummary_df.iloc[i]['ParamGroup'] == \
                isummary_df.iloc[i+1]['ParamGroup'] - 1
            # and count i < count i + 1
            assert isummary_df.iloc[i]['Counts'] >= \
                isummary_df.iloc[i+1]['Counts']

    # check that files csv param group nums are in the right order
    for i, (index, row) in enumerate(ifiles_df.iterrows()):
        if i == len(ifiles_df) -1:
            break
        # if key groups in rows i and i+1 are the same
        if ifiles_df.iloc[i]['KeyGroup'] == \
            ifiles_df.iloc[i+1]['KeyGroup']:
            # param group i = param group i+1
            assert ifiles_df.iloc[i]['ParamGroup'] <= \
                ifiles_df.iloc[i+1]['ParamGroup']


def test_apply_csv_changes(tmp_path):
    # set up like narrative of user using this
    # similar to test csv creation
    # open the csv, rename a key group
    # save csv
    # call change key groups
    # give csv with no changes (make sure it does nothing)
    # make sure files you wanted to rename exist in the bids dir

    data_root = get_data(tmp_path)
    bids_dir = str(data_root / "complete")
    for scan in Path(bids_dir).rglob('sub-*/*/*/*.nii.gz'):

        # add extension files
        _add_ext_files(str(scan))

    # path_to_img = str(data_root / "complete/sub-01/ses-phdiff/fmap/sub-01_ses-phdiff_acq-v4_magnitude1.nii.gz")
    # _add_ext_files(path_to_img)

    has_events = False
    has_physio = False

    # check if events and physio files
    if Path(data_root /
            "complete/sub-01/ses-phdiff/fmap/sub-01_ses-phdiff_acq-v4_events.tsv").exists():
        has_events = True
    if Path(data_root /
            "complete/sub-01/ses-phdiff/fmap/sub-01_ses-phdiff_acq-v4_physio.tsv.gz").exists():
        has_physio = True


    complete_bond = BOnD(data_root / "complete", use_datalad=True)
    complete_bond.datalad_save()

    complete_bond.get_CSVs(str(tmp_path / "originals"))

    # give csv with no changes (make sure it does nothing)
    complete_bond.apply_csv_changes(str(tmp_path / "originals_summary.csv"),
                                    str(tmp_path / "originals_files.csv"),
                                    str(tmp_path / "modified1"))

    og_path = tmp_path / "originals_summary.csv"
    with og_path.open("r") as f:
        og_content = "".join(f.readlines())

    mod1_path = tmp_path / "modified1_summary.csv"
    with mod1_path.open("r") as f:
        mod1_content = "".join(f.readlines())

    assert og_content == mod1_content

    # edit the csv, add a RenameKeyGroup

    # _edit_csv(str(tmp_path / "originals_summary.csv"))
    complete_bond.apply_csv_changes(str(tmp_path / "originals_summary.csv"),
                                    str(tmp_path / "originals_files.csv"),
                                    str(tmp_path / "modified2"))

    # check files df to make sure extension files also got renmaed
    mod_files = tmp_path / "modified2_files.csv"
    # ensure fmap didn't get renamed
    # assert Path(data_root /
    #     "complete/sub-01/ses-phdiff/fmap/sub-01_ses-phdiff_acq-v5_magnitude1.json").exists() == False
    assert Path(data_root /
        "complete/sub-01/ses-phdiff/fmap/sub-01_ses-phdiff_acq-v5_magnitude1.json").exists() == True
    # check that old names are gone!
    # assert Path(data_root /
    #     "complete/sub-01/ses-phdiff/fmap/sub-01_ses-phdiff_acq-v5_physio.tsv.gz").exists() == True
    assert Path(data_root /
        "complete/sub-01/ses-phdiff/fmap/sub-01_ses-phdiff_acq-v5_physio.tsv.gz").exists() == True

    mod2_path = tmp_path / "modified2_summary.csv"
    with mod2_path.open("r") as f:
        mod2_content = "".join(f.readlines())

    assert og_content == mod2_content

    # check that MergeInto = 0 deletes scan and associations
    deleted_keyparam = _add_deletion(mod2_path)
    assert deleted_keyparam in mod2_content

    # check to delete keyparam  exist
    mod2_files = tmp_path / "modified2_files.csv"
    with mod2_files.open("r") as f:
        mod2_f_content = "".join(f.readlines())
    assert deleted_keyparam in mod2_f_content

    # check scans and associations to be deleted are currently in the bids dir
    mod2_summary_df = pd.read_csv(mod2_path)
    mod2_files_df = pd.read_csv(str(tmp_path / "modified2_files.csv"))
    deleted_f = []

    for row in range(len(mod2_files_df)):
        if mod2_files_df.loc[row, 'KeyParamGroup'] == deleted_keyparam:
            deleted_f.append(mod2_files_df.loc[row, 'FilePath'])

    for f in deleted_f:
        assert Path(f).exists() == True
        assert Path(f.replace('nii.gz', 'json')).exists() == True

    # apply deletion
    complete_bond.apply_csv_changes(mod2_path,
                                    str(tmp_path / "modified2_files.csv"),
                                    str(tmp_path / "deleted"))

    # make sure deleted_keyparam gone from files_csv
    deleted = tmp_path / "deleted_summary.csv"
    with deleted.open("r") as f:
        deleted_content = "".join(f.readlines())
    assert deleted_keyparam not in deleted_content

    # make sure deleted_keyparam gone from summary csv
    deleted_files = tmp_path / "deleted_files.csv"
    with deleted_files.open("r") as f:
        deleted_f_content = "".join(f.readlines())
    assert deleted_keyparam not in deleted_f_content

    # make sure deleted files are gone
    for f in deleted_f:
        assert Path(f).exists() == False
        assert Path(f.replace('nii.gz', 'json')).exists() == False


def test_session_apply(tmp_path):
    # set up like narrative of user using this
    # similar to test csv creation
    # open the csv, rename a key group
    # save csv
    # call change key groups
    # give csv with no changes (make sure it does nothing)
    # make sure files you wanted to rename exist in the bids dir

    data_root = get_data(tmp_path)
    bids_dir = str(data_root / "inconsistent")

    ses_bond = BOnD(data_root / "inconsistent", acq_group_level='session', use_datalad=True)

    ses_bond.get_CSVs(str(tmp_path / "originals"))

    # give csv and make sure 'session' is in summary both pre and post apply
    ses_bond.apply_csv_changes(str(tmp_path / "originals_summary.csv"),
                                    str(tmp_path / "originals_files.csv"),
                                    str(tmp_path / "modified1"))

    og_path = tmp_path / "originals_summary.csv"
    with og_path.open("r") as f:
        og_content = "".join(f.readlines())

    mod1_path = tmp_path / "modified1_summary.csv"
    with mod1_path.open("r") as f:
        mod1_content = "".join(f.readlines())

    assert 'session-' in og_content
    assert 'session-' in mod1_content



def _add_deletion(summary_csv):
    df = pd.read_csv(summary_csv)
    df.loc[3, 'MergeInto'] = 0
    df.to_csv(summary_csv, index=False)
    return df.loc[3, 'KeyParamGroup']


# def _edit_csv(summary_csv):
#     df = pd.read_csv(summary_csv)
#     df['RenameKeyGroup'] = df['RenameKeyGroup'].apply(str)
#     df['KeyGroup'] = df['KeyGroup'].apply(str)
#     for row in range(len(df)):
#         if df.loc[row, 'KeyGroup'] == \
#             "acquisition-v4_datatype-fmap_fmap-magnitude1_suffix-magnitude1":
#             df.at[row, 'RenameKeyGroup'] = \
#                 "acquisition-v5_datatype-fmap_fmap-magnitude1_suffix-magnitude1"
#     df.to_csv(summary_csv)

def _add_ext_files(img_path):
    # add and save extension files in
    dwi_exts = ['.bval', '.bvec']

    # everyone gets a physio file
    no_suffix = img_path.rpartition('_')[0]
    physio_file = no_suffix + '_physio' + '.tsv.gz'
    # save ext file in img_path's parent dir
    Path(physio_file).touch()

    if '/dwi/' in img_path:
        # add bval and bvec
        for ext in dwi_exts:
            dwi_ext_file = img_path.replace(".nii.gz", "").replace(".nii", "") + ext
            Path(dwi_ext_file).touch()
    if 'bold' in img_path:
        no_suffix = img_path.rpartition('_')[0]
        bold_ext_file = no_suffix + '_events' + '.tsv'
        Path(bold_ext_file).touch()


def _edit_a_json(json_file):
    """Open a json file, write somthing to it and save it to the same name."""
    with open(json_file, "r") as metadatar:
        metadata = json.load(metadatar)

    metadata["THIS_IS_A_TEST"] = True
    with open(json_file, "w") as metadataw:
        json.dump(metadata, metadataw)


def _edit_a_nifti(nifti_file):
    img = nb.load(nifti_file)
    new_img = nb.Nifti1Image(np.random.rand(*img.shape),
                             affine=img.affine,
                             header=img.header)
    new_img.to_filename(nifti_file)


def file_hash(file_name):
    with open(str(file_name), 'rb') as fcheck:
        data = fcheck.read()
    return hashlib.md5(data).hexdigest()


def _get_json_string(json_path):
    with json_path.open("r") as f:
        content = "".join(f.readlines())
    return content


def test_remove_fields(tmp_path):
    """Test that we metadata fields are detected and removed."""
    data_root = get_data(tmp_path)
    bod = BOnD(data_root, use_datalad=False)

    # Get the metadata fields
    metadata_fields = bod.get_all_metadata_fields()
    assert metadata_fields

    # Simulate some fields we might want to remove
    fields_to_remove = ["DeviceSerialNumber", "AcquisitionTime",
                        "InstitutionAddress", "InstitutionName",
                        "StationName", "NotARealField"]

    bod.remove_metadata_fields(fields_to_remove)
    new_fields = bod.get_all_metadata_fields()
    assert not set(new_fields).intersection(fields_to_remove)


def test_datalad_integration(tmp_path):
    """Test that datalad works for basic file modification operations.
    """
    data_root = get_data(tmp_path)

    # Test that an uninitialized BOnD raises exceptions
    uninit_bond = BOnD(data_root / "complete", use_datalad=False)

    # Ensure an exception is raised if trying to use datalad without
    # initializing
    with pytest.raises(Exception):
        uninit_bond.is_datalad_clean()

    # initialize the datalad repository and try again
    uninit_bond.init_datalad()
    uninit_bond.datalad_save('Test save')
    assert uninit_bond.is_datalad_clean()

    # Now, the datalad repository is initialized and saved.
    # Make sure if we make a new BOnD object it recognizes that
    # the datalad status is OK
    complete_bod = BOnD(data_root / "complete", use_datalad=True)

    assert complete_bod.datalad_ready
    assert complete_bod.is_datalad_clean()

    # Test clean and revert functionality
    test_file = data_root / "complete" / "sub-03" / "ses-phdiff" \
        / "func" / "sub-03_ses-phdiff_task-rest_bold.json"
    test_binary = data_root / "complete" / "sub-03" / "ses-phdiff" \
        / "func" / "sub-03_ses-phdiff_task-rest_bold.nii.gz"

    # Try editing a locked file - it should fail
    with pytest.raises(Exception):
        _edit_a_nifti(test_binary)

    # Unlock the files so we can access their content
    complete_bod.datalad_handle.unlock(test_binary)
    complete_bod.datalad_handle.unlock(test_file)

    # Get the contents of the original files
    original_content = _get_json_string(test_file)
    original_binary_content = file_hash(test_binary)

    # Edit the files
    _edit_a_nifti(test_binary)
    _edit_a_json(test_file)

    # Get the edited content
    edited_content = _get_json_string(test_file)
    edited_binary_content = file_hash(test_binary)

    # Check that the file content has changed
    assert not original_content == edited_content
    assert not original_binary_content == edited_binary_content

    # Check that datalad knows something has changed
    assert not uninit_bond.is_datalad_clean()
    assert not complete_bod.is_datalad_clean()

    # Attempt to undo a change before checking in changes
    with pytest.raises(Exception):
        uninit_bond.datalad_undo_last_commit()

    # Perform a save
    uninit_bond.datalad_save(message="TEST SAVE!")
    assert uninit_bond.is_datalad_clean()

    # Now undo the most recent save
    uninit_bond.datalad_undo_last_commit()

    # Unlock the restored files so we can access their content
    complete_bod.datalad_handle.unlock(test_binary)
    complete_bod.datalad_handle.unlock(test_file)

    # Get the contents of the original files
    restored_content = _get_json_string(test_file)
    restored_binary_content = file_hash(test_binary)

    # Check that the file content has returned to its original state
    assert original_content == restored_content
    assert original_binary_content == restored_binary_content


def _remove_a_json(json_file):

    os.remove(json_file)


<<<<<<< HEAD
def test_image(image='pennlinc/bond:latest'):
    """Check whether image is present on local system"""
    ret = subprocess.run(['docker', 'images', '-q', image],
                         stdout=subprocess.PIPE)

    return_status = ret.stdout.decode('UTF-8')
    assert return_status
# def test_docker():
#     """Verify that docker is installed and the user has permission to
#     run docker images.
#     Returns
#     -------
#     -1  Docker can't be found
#      0  Docker found, but user can't connect to daemon
#      1  Test run OK
#      """
#     try:

#         return_status = 1
#         ret = subprocess.run(['docker', 'version'], stdout=subprocess.PIPE,
#                              stderr=subprocess.PIPE)
#     except OSError as e:
#         from errno import ENOENT
#         if e.errno == ENOENT:
#             print("Cannot find Docker engine!")
#             return_status = 0
#         raise e
#     if ret.stderr.startswith(b"Cannot connect to the Docker daemon."):
#         print("Cannot connect to Docker daemon!")
#         return_status = 0
#     assert return_status


# def test_image(image='pennlinc/bond:latest'):
#     """Check whether image is present on local system"""
#     ret = subprocess.run(['docker', 'images', '-q', image],
#                          stdout=subprocess.PIPE)

#     return_status = ret.stdout.decode('UTF-8')
#     assert return_status


=======
>>>>>>> 2668ba93
def test_validator(tmp_path):

    data_root = get_data(tmp_path)

    # test the validator in valid dataset
    call = build_validator_call(str(data_root) + "/complete")
    ret = run_validator(call)
    print(ret)

    assert ret.returncode == 0

    parsed = parse_validator_output(ret.stdout.decode('UTF-8'))

    # change this assert
    # assert parsed.shape[1] < 1


    # bungle some data and test

    # get data
    test_file = data_root / "complete" / "sub-03" / "ses-phdiff" \
        / "func" / "sub-03_ses-phdiff_task-rest_bold.json"
    test_binary = data_root / "complete" / "sub-03" / "ses-phdiff" \
        / "func" / "sub-03_ses-phdiff_task-rest_bold.nii.gz"

    # Edit the files
    _edit_a_nifti(test_binary)
    _remove_a_json(test_file)

    call = build_validator_call(str(data_root) + "/complete")
    ret = run_validator(call)

    assert ret.returncode == 1

    parsed = parse_validator_output(ret.stdout.decode('UTF-8'))

<<<<<<< HEAD
    assert not 'error' in parsed['severity'].tolist()
=======
    assert parsed.shape[1] > 1


def test_docker():
    """Verify that docker is installed and the user has permission to
    run docker images.
    Returns
    -------
    -1  Docker can't be found
     0  Docker found, but user can't connect to daemon
     1  Test run OK
     """
    try:

        return_status = 1
        ret = subprocess.run(['docker', 'version'], stdout=subprocess.PIPE,
                             stderr=subprocess.PIPE)
    except OSError as e:
        from errno import ENOENT
        if e.errno == ENOENT:
            print("Cannot find Docker engine!")
            return_status = 0
        raise e
    if ret.stderr.startswith(b"Cannot connect to the Docker daemon."):
        print("Cannot connect to Docker daemon!")
        return_status = 0
    assert return_status


def test_image(image='pennlinc/bond:latest'):
    """Check whether image is present on local system"""
    ret = subprocess.run(['docker', 'images', '-q', image],
                         stdout=subprocess.PIPE)

    return_status = ret.stdout.decode('UTF-8')
    assert return_status
>>>>>>> 2668ba93
<|MERGE_RESOLUTION|>--- conflicted
+++ resolved
@@ -932,51 +932,6 @@
     os.remove(json_file)
 
 
-<<<<<<< HEAD
-def test_image(image='pennlinc/bond:latest'):
-    """Check whether image is present on local system"""
-    ret = subprocess.run(['docker', 'images', '-q', image],
-                         stdout=subprocess.PIPE)
-
-    return_status = ret.stdout.decode('UTF-8')
-    assert return_status
-# def test_docker():
-#     """Verify that docker is installed and the user has permission to
-#     run docker images.
-#     Returns
-#     -------
-#     -1  Docker can't be found
-#      0  Docker found, but user can't connect to daemon
-#      1  Test run OK
-#      """
-#     try:
-
-#         return_status = 1
-#         ret = subprocess.run(['docker', 'version'], stdout=subprocess.PIPE,
-#                              stderr=subprocess.PIPE)
-#     except OSError as e:
-#         from errno import ENOENT
-#         if e.errno == ENOENT:
-#             print("Cannot find Docker engine!")
-#             return_status = 0
-#         raise e
-#     if ret.stderr.startswith(b"Cannot connect to the Docker daemon."):
-#         print("Cannot connect to Docker daemon!")
-#         return_status = 0
-#     assert return_status
-
-
-# def test_image(image='pennlinc/bond:latest'):
-#     """Check whether image is present on local system"""
-#     ret = subprocess.run(['docker', 'images', '-q', image],
-#                          stdout=subprocess.PIPE)
-
-#     return_status = ret.stdout.decode('UTF-8')
-#     assert return_status
-
-
-=======
->>>>>>> 2668ba93
 def test_validator(tmp_path):
 
     data_root = get_data(tmp_path)
@@ -1013,9 +968,6 @@
 
     parsed = parse_validator_output(ret.stdout.decode('UTF-8'))
 
-<<<<<<< HEAD
-    assert not 'error' in parsed['severity'].tolist()
-=======
     assert parsed.shape[1] > 1
 
 
@@ -1051,5 +1003,4 @@
                          stdout=subprocess.PIPE)
 
     return_status = ret.stdout.decode('UTF-8')
-    assert return_status
->>>>>>> 2668ba93
+    assert return_status