--- conflicted
+++ resolved
@@ -152,12 +152,7 @@
                         if not os.path.exists(fi_tmpdir):
                             os.makedirs(fi_tmpdir)
                         output = fi_tmpdir + '/' + str(Path(fi).name)
-<<<<<<< HEAD
-                        os.system("cp {} {}".format(fi, output))
-=======
-                        shutil.copy2(fi, output)
-
->>>>>>> e9b7f8bc
+                        os.system("cp {} {}".format(fi, output))                        
                     # run the validator
                     nifti_head = opts.ignore_nifti_headers
                     subj_consist = opts.ignore_subject_consistency
