"""Main module."""
from collections import defaultdict
import subprocess
import bids
import json
from pathlib import Path
from bids.layout import parse_file_entities
from bids.utils import listify
import numpy as np
import pandas as pd
import datalad.api as dlapi
from tqdm import tqdm
import subprocess

bids.config.set_option('extension_initial_dot', True)

ID_VARS = set(["KeyGroup", "ParamGroup", "FilePath"])
NON_KEY_ENTITIES = set(["subject", "session", "extension"])
# Multi-dimensional keys SliceTiming
IMAGING_PARAMS = set([
    "ParallelReductionFactorInPlane", "ParallelAcquisitionTechnique",
    "ParallelAcquisitionTechnique", "PartialFourier", "PhaseEncodingDirection",
    "EffectiveEchoSpacing", "TotalReadoutTime", "EchoTime",
    "SliceEncodingDirection", "DwellTime", "FlipAngle",
    "MultibandAccelerationFactor", "RepetitionTime",
    "VolumeTiming", "NumberOfVolumesDiscardedByScanner",
    "NumberOfVolumesDiscardedByUser"])


class BOnD(object):

    def __init__(self, data_root, use_datalad=False):

        self.path = data_root
        self.layout = bids.BIDSLayout(self.path, validate=False)
        # dictionary of KEYS: keys groups, VALUES: list of files
        self.keys_files = {}
        self.fieldmaps_cached = False
        self.datalad_ready = False
        self.datalad_handle = None
        self.old_filenames = []  # files whose key groups changed
        self.new_filenames = []  # new filenames for files to change

        # Initialize datalad if
        if use_datalad:
            self.init_datalad()

    def init_datalad(self):
        """Initializes a datalad Dataset at self.path.

        Parameters:
        -----------

            save: bool
                Run datalad save to add any untracked files
            message: str or None
                Message to add to
        """
        self.datalad_ready = True
        self.datalad_handle = dlapi.create(self.path,
                                           cfg_proc='text2git',
                                           force=True,
                                           annex=True)

    def datalad_save(self, message=None):
        """Performs a DataLad Save operation on the BIDS tree.

        Additionally a check for an active datalad handle and that the
        status of all objects after the save is "ok".

        Parameters:
        -----------
            message : str or None
                Commit message to use with datalad save
        """
        if not self.datalad_ready:
            raise Exception(
                "DataLad has not been initialized. use datalad_init()")
        statuses = self.datalad_handle.save(message=message or "BOnD Save")
        saved_status = set([status['status'] for status in statuses])
        if not saved_status == set(["ok"]):
            raise Exception("Failed to save in DataLad")

    def is_datalad_clean(self):
        """If True, no changes are detected in the datalad dataset."""
        if not self.datalad_ready:
            raise Exception(
                "Datalad not initialized, can't determine status")
        statuses = set([status['state'] for status in
                        self.datalad_handle.status()])
        return statuses == set(["clean"])

    def datalad_undo_last_commit(self):
        """Revert the most recent commit, remove it from history.

        uses git reset --hard
        """
        if not self.is_datalad_clean():
            raise Exception("Untracked changes present. "
                            "Run clear_untracked_changes first")
        reset_proc = subprocess.run(
            ["git", "reset", "--hard", "HEAD~1"], cwd=self.path)
        reset_proc.check_returncode()

    def merge_params(self, merge_df, files_df):
        key_param_merge = {}
        for i in range(len(merge_df)):
            key_group = merge_df.iloc[i]['KeyGroup']
            param_group = merge_df.iloc[i]['ParamGroup']
            merge_into = merge_df.iloc[i]['MergeInto']
            key_param_merge[(key_group, param_group)] = merge_into
        pairs_to_change = list(key_param_merge.keys())

        # locate files that need to change param groups/be deleted
        for row in range(len(files_df)):

            key = files_df.iloc[row]['KeyGroup']
            param = files_df.iloc[row]['ParamGroup']

            if (key, param) in pairs_to_change:
                if key_param_merge[(key, param)] == 0:
                    file_path = files_df.iloc[row]['FilePath']
                    file_to_rem = Path(file_path)
                    file_to_rem.unlink()
                # else:
                    # need to merge the param groups
                    # NEED TO COPY THE METADATA FROM
                    # "MergeInto" --> "ParamGroup"
                    # self.change_metadata

    def change_key_groups(self, og_prefix, new_prefix):
        # reset lists of old and new filenames
        self.old_filenames = []
        self.new_filenames = []

        files_df = pd.read_csv(og_prefix + '_files.csv')
        summary_df = pd.read_csv(og_prefix + '_summary.csv')

        # TODO: IMPLEMENT merge_params (above)
        # merge_df = summary_df[summary_df.MergeInto.notnull()]
        # self.merge_params(merge_df, files_df)

        change_keys_df = summary_df[summary_df.RenameKeyGroup.notnull()]

        # return if nothing to change
        if len(change_keys_df) > 0:

            # dictionary
            # KEYS = (orig key group, param num)
            # VALUES = new key group
            key_groups = {}

            for i in range(len(change_keys_df)):
                new_key = change_keys_df.iloc[i]['RenameKeyGroup']
                old_key = change_keys_df.iloc[i]['KeyGroup']
                param_group = change_keys_df.iloc[i]['ParamGroup']

                # add to dictionary
                key_groups[(old_key, param_group)] = new_key

            # orig key/param tuples that will have new key group
            pairs_to_change = list(key_groups.keys())

            for row in range(len(files_df)):

                key_group = files_df.iloc[row]['KeyGroup']
                param_group = files_df.iloc[row]['ParamGroup']

                if (key_group, param_group) in pairs_to_change:

                    file_path = files_df.iloc[row]['FilePath']
                    orig_key = files_df.iloc[row]['KeyGroup']
                    param_num = files_df.iloc[row]['ParamGroup']

                    new_key = key_groups[(orig_key, param_num)]

                    new_entities = _key_group_to_entities(new_key)

                    # change each filename according to new key group
                    self.change_filename(file_path, new_entities)

        with open(new_prefix + '_change_files.sh', 'w') \
                as exe_script:
            for old, new in zip(self.old_filenames, self.new_filenames):
                exe_script.write("mv %s %s\n" % (old, new))

        my_proc = subprocess.run(
            ['bash', new_prefix + '_change_files.sh'])

        self.layout = bids.BIDSLayout(self.path, validate=False)
        self.get_CSVs(new_prefix)

        return my_proc

    def change_filename(self, filepath, entities):

        path = Path(filepath)
        exts = path.suffixes
        old_ext = ""
        for ext in exts:
            old_ext += ext

        # check if need to change the modality (one directory level up)
        l_keys = list(entities.keys())

        if "datatype" in l_keys:
            # create path string a and add new modality
            modality = entities['datatype']
            l_keys.remove('datatype')
        else:
            large = str(path.parent)
            small = str(path.parents[1]) + '/'
            modality = large.replace(small, '')

        # detect the subject/session string and keep it together
        # front_stem is the string of subject/session paris
        # these two entities don't change with the key group
        front_stem = ""
        cntr = 0
        for char in path.stem:
            if char == "_" and cntr == 1:
                cntr = 2
                break
            if char == "_" and cntr == 0:
                cntr += 1
            if cntr != 2:
                front_stem = front_stem + char

        parent = str(path.parents[1])
        new_path_front = parent + '/' + modality + '/' + front_stem

        # remove fmap (not part of filename string)
        if "fmap" in l_keys:
            l_keys.remove("fmap")

        # now need to create the key/value string from the keys!
        new_filename = "_".join(["{}-{}".format(key, entities[key])
                                for key in l_keys])

        # shorten "acquisition" in the filename
        new_filename = new_filename.replace("acquisition", "acq")

        # shorten "reconstruction" in the filename
        new_filename = new_filename.replace("reconstruction", "rec")

        # REMOVE "suffix-"
        new_filename = new_filename.replace("suffix-", "")

        new_path = new_path_front + "_" + new_filename + old_ext

        self.old_filenames.append(str(path))
        self.new_filenames.append(new_path)

        # now also rename json file
        bidsfile = self.layout.get_file(filepath, scope='all')

        bidsjson_file = bidsfile.get_associations()
        if bidsjson_file:
            json_file = [x for x in bidsjson_file if 'json' in x.filename]
        else:
            print("NO JSON FILES FOUND IN ASSOCIATIONS")
        if len(json_file) == 1:
            json_file = json_file[0]
            new_json_path = new_path_front + "_" + new_filename + ".json"
            self.old_filenames.append(json_file.path)
            self.new_filenames.append(new_json_path)
        else:
            print("FOUND IRREGULAR NUMBER OF JSONS")

    def fieldmaps_ok(self):
        pass

    def _cache_fieldmaps(self):
        """Searches all fieldmaps and creates a lookup for each file.
        """
        suffix = '(phase1|phasediff|epi|fieldmap)'
        fmap_files = self.layout.get(suffix=suffix, regex_search=True,
                                     extension=['.nii.gz', '.nii'])
        misfits = []
        files_to_fmaps = defaultdict(list)
        for fmap_file in tqdm(fmap_files):
            intentions = listify(fmap_file.get_metadata().get("IntendedFor"))
            subject_prefix = "sub-%s" % fmap_file.entities['subject']

            if intentions is not None:
                for intended_for in intentions:
                    full_path = Path(self.path) / subject_prefix / intended_for
                    files_to_fmaps[str(full_path)].append(fmap_file)

            # fmap file detected, no intended for found
            else:
                misfits.append(fmap_file)

        self.fieldmap_lookup = files_to_fmaps
        self.fieldmaps_cached = True

        # return a list of all filenames where fmap file detected,
        # no intended for found
        return misfits

    def rename_files(self, filters, pattern, replacement):
        """
        Parameters:
        -----------
            - filters : dictionary
                pybids entities dictionary to find files to rename
            - pattern : string
                the substring of the file we would like to replace
            - replacement : string
                the substring that will replace "pattern"
        Returns
        -----------
            - None
        >>> my_bond = BOnD()
        >>> my_bond.rename_files({"PhaseEncodingDirection": 'j-',
        ...                       "EchoTime": 0.005},
        ...                       "acq-123", "acq-12345_dir-PA"
        ...                     )
        """
        files_to_change = self.layout.get(return_type='filename', **filters)
        for bidsfile in files_to_change:
            path = Path(bidsfile.path)
            old_name = path.stem
            old_ext = path.suffix
            directory = path.parent
            new_name = old_name.replace(pattern, replacement) + old_ext
            path.rename(Path(directory, new_name))

    def get_param_groups_from_key_group(self, key_group):
        if not self.fieldmaps_cached:
            raise Exception(
                "Fieldmaps must be cached to find parameter groups.")
        key_entities = _key_group_to_entities(key_group)
        key_entities["extension"] = ".nii[.gz]*"
        matching_files = self.layout.get(return_type="file", scope="self",
                                         regex_search=True, **key_entities)
        return _get_param_groups(
            matching_files, self.layout, self.fieldmap_lookup, key_group)

    def get_param_groups_dataframes(self):
        """Creates DataFrames of files x param groups and a summary
        """
        key_groups = self.get_key_groups()
        labeled_files = []
        param_group_summaries = []
        for key_group in key_groups:
            labeled_file_params, param_summary = \
                self.get_param_groups_from_key_group(key_group)
            if labeled_file_params is None:
                continue
            param_group_summaries.append(param_summary)
            labeled_files.append(labeled_file_params)

        big_df = _order_columns(pd.concat(labeled_files, ignore_index=True))
        summary = _order_columns(pd.concat(param_group_summaries,
                                 ignore_index=True))

        # create new col that strings key and param group together
        summary["KeyParamGroup"] = summary["KeyGroup"] \
            + '__' + summary["ParamGroup"].map(str)

        # move this column to the front of the dataframe
        key_param_col = summary.pop("KeyParamGroup")
        summary.insert(0, "KeyParamGroup", key_param_col)

        # do the same for the files df
        big_df["KeyParamGroup"] = big_df["KeyGroup"] \
            + '__' + big_df["ParamGroup"].map(str)

        # move this column to the front of the dataframe
        key_param_col = big_df.pop("KeyParamGroup")
        big_df.insert(0, "KeyParamGroup", key_param_col)

        summary.insert(0, "RenameKeyGroup", np.nan)
        summary.insert(0, "MergeInto", np.nan)
        summary.insert(0, "ManualCheck", np.nan)
        summary.insert(0, "Notes", np.nan)

        return (big_df, summary)

    def get_CSVs(self, path_prefix):
        """
        Parameters:
        -----------
            prefix_path: str
                prefix of the path to the directory where you want
                to save your CSVs
                example path: /Users/Covitz/PennLINC/RBC/CCNP/
        Returns
        -----------
            - None
        """

        self._cache_fieldmaps()

        big_df, summary = self.get_param_groups_dataframes()

        big_df.to_csv(path_prefix + "_files.csv", index=False)
        summary.to_csv(path_prefix + "_summary.csv", index=False)

    def get_file_params(self, key_group):
        key_entities = _key_group_to_entities(key_group)
        key_entities["extension"] = ".nii[.gz]*"
        matching_files = self.layout.get(return_type="file", scope="self",
                                         regex_search=True, **key_entities)
        return _get_file_params(matching_files, self.layout)

    def get_key_groups(self):

        key_groups = set()

        for path in Path(self.path).rglob("*.*"):

            if str(path).endswith(".nii") or str(path).endswith(".nii.gz"):
                key_groups.update((_file_to_key_group(path),))

                # Fill the dictionary of key group, list of filenames pairrs
                ret = _file_to_key_group(path)

                if ret not in self.keys_files.keys():

                    self.keys_files[ret] = []

                self.keys_files[ret].append(path)

        return sorted(key_groups)

    def get_filenames(self, key_group):
        # NEW - WORKS
        return self.keys_files[key_group]

    def change_filenames(self, key_group, split_params, pattern, replacement):
        # for each filename in the key group, check if it's params match
        # split_params if they match, perform the replacement acc to
        # pattern/replacement

        # list of file paths that incorporate the replacement
        new_paths = []
        # obtain the dictionary of files, param groups
        dict_files_params = self.get_file_params(key_group)
        for filename in dict_files_params.keys():
            if dict_files_params[filename] == split_params:
                # Perform the replacement if the param dictionaries match
                path = Path(filename)
                old_name = path.stem
                old_ext = path.suffix
                directory = path.parent
                new_name = old_name.replace(pattern, replacement) + old_ext
                path.rename(Path(directory, new_name))
                new_paths.append(path)

        return new_paths

    def change_metadata(self, filters, pattern, metadata):

        # TODO: clean prints and add warnings

        files_to_change = self.layout.get(return_type='object', **filters)
        if not files_to_change:
            print('NO FILES FOUND')
        for bidsfile in files_to_change:
            # get the sidecar file
            bidsjson_file = bidsfile.get_associations()
            if not bidsjson_file:
                print("NO JSON FILES FOUND IN ASSOCIATIONS")
                continue

            json_file = [x for x in bidsjson_file if 'json' in x.filename]
            if not len(json_file) == 1:
                print("FOUND IRREGULAR ASSOCIATIONS")
            else:
                # get the data from it
                json_file = json_file[0]

                sidecar = json_file.get_dict()
                sidecar.update(metadata)

                # write out
                _update_json(json_file.path, sidecar)

<<<<<<< HEAD
    def apply_csv_changes(self, previous_output_prefix, new_output_prefix):
        pass
=======
    def get_all_metadata_fields(self):
        found_fields = set()
        for json_file in Path(self.path).rglob("*.json"):
            with open(json_file, "r") as jsonr:
                metadata = json.load(jsonr)
            found_fields.update(metadata.keys())
        return sorted(found_fields)

    def remove_metadata_fields(self, fields_to_remove):
        """Removes specific fields from all metadata files."""
        remove_fields = set(fields_to_remove)
        if not remove_fields:
            return
        for json_file in tqdm(Path(self.path).rglob("*.json")):
            # Check for offending keys in the json file
            with open(json_file, "r") as jsonr:
                metadata = json.load(jsonr)
            offending_keys = remove_fields.intersection(metadata.keys())
            # Quit if there are none in there
            if not offending_keys:
                continue

            # Remove the offending keys
            for key in offending_keys:
                del metadata[key]
            # Write the cleaned output
            with open(json_file, "w") as jsonr:
                json.dump(metadata, jsonr, indent=4)
>>>>>>> b8d960d6


def _update_json(json_file, metadata):

    if _validateJSON(metadata):
        with open(json_file, 'w', encoding='utf-8') as f:
            json.dump(metadata, f, ensure_ascii=False, indent=4)
    else:

        print("INVALID JSON DATA")


def _validateJSON(json_data):

    # TODO
    return True


def _key_group_to_entities(key_group):
    return dict([group.split("-") for group in key_group.split("_")])


def _entities_to_key_group(entities):
    group_keys = sorted(entities.keys() - NON_KEY_ENTITIES)
    return "_".join(
        ["{}-{}".format(key, entities[key]) for key in group_keys])


def _file_to_key_group(filename):
    entities = parse_file_entities(str(filename))
    return _entities_to_key_group(entities)


def _get_param_groups(files, layout, fieldmap_lookup, key_group_name):
    """Finds a list of *parameter groups* from a list of files.

    For each file in `files`, find critical parameters for metadata. Then find
    unique sets of these critical parameters.

    Parameters:
    -----------
    files : list
        List of file names

    layout : bids.BIDSLayout
        PyBIDS BIDSLayout object where `files` come from

    fieldmap_lookup : defaultdict
        mapping of filename strings relative to the bids root
        (e.g. "sub-X/ses-Y/func/sub-X_ses-Y_task-rest_bold.nii.gz")

    Returns:
    --------
    labeled_files : pd.DataFrame
        A data frame with one row per file where the ParamGroup column
        indicates which group each scan is a part of.

    param_groups_with_counts : pd.DataFrame
        A data frame with param group summaries

    """
    if not files:
        print("WARNING: no files for", key_group_name)
        return None, None

    dfs = []
    # path needs to be relative to the root with no leading prefix
    for path in files:
        metadata = layout.get_metadata(path)
        intentions = metadata.get("IntendedFor", [])
        slice_times = metadata.get("SliceTiming", [])
        wanted_keys = metadata.keys() & IMAGING_PARAMS
        example_data = {key: metadata[key] for key in wanted_keys}
        example_data["KeyGroup"] = key_group_name

        # Get the fieldmaps out and add their types
        fieldmap_types = sorted([_file_to_key_group(fmap.path) for
                                 fmap in fieldmap_lookup[path]])
        for fmap_num, fmap_type in enumerate(fieldmap_types):
            example_data['FieldmapKey%02d' % fmap_num] = fmap_type

        # Add the number of slice times specified
        example_data["NSliceTimes"] = len(slice_times)
        example_data["FilePath"] = path

        # If it's a fieldmap, see what key group it's intended to correct
        intended_key_groups = sorted([_file_to_key_group(intention) for
                                      intention in intentions])
        for intention_num, intention_key_group in \
                enumerate(intended_key_groups):
            example_data[
                "IntendedForKey%02d" % intention_num] = intention_key_group

        dfs.append(example_data)

    # Assign each file to a ParamGroup
    df = pd.DataFrame(dfs)
    param_group_cols = list(set(df.columns.to_list()) - set(["FilePath"]))

    # Find the unique ParamGroups and assign ID numbers in "ParamGroup"
    deduped = df.drop('FilePath', axis=1).drop_duplicates(ignore_index=True)
    deduped["ParamGroup"] = np.arange(deduped.shape[0]) + 1

    # Add the ParamGroup to the whole list of files
    labeled_files = pd.merge(df, deduped, on=param_group_cols)
    value_counts = labeled_files.ParamGroup.value_counts()
    param_group_counts = pd.DataFrame(
        {"Counts": value_counts.to_numpy(),
         "ParamGroup": value_counts.index.to_numpy()})

    param_groups_with_counts = pd.merge(
        deduped, param_group_counts, on=["ParamGroup"])

    return labeled_files, param_groups_with_counts


def _order_columns(df):
    cols = set(df.columns.to_list())
    non_id_cols = cols - ID_VARS
    new_columns = ["KeyGroup", "ParamGroup"] + sorted(non_id_cols)
    if "FilePath" in cols:
        new_columns.append("FilePath")
    return df[new_columns]


def _get_file_params(files, layout):
    """Finds a list of *parameter groups* from a list of files.
    Parameters:
    -----------
    files : list
        List of file names
    Returns:
    --------
    dict_files_params : dictionary
        A dictionary of KEYS: filenames, VALUES: their param dictionaries
    For each file in `files`, find critical parameters for metadata. Then find
    unique sets of these critical parameters.
    """
    dict_files_params = {}

    for path in files:
        metadata = layout.get_metadata(path)
        wanted_keys = metadata.keys() & IMAGING_PARAMS
        example_data = {key: metadata[key] for key in wanted_keys}
        # Expand slice timing to multiple columns
        SliceTime = example_data.get('SliceTiming')
        if SliceTime:
            # round each slice time to one place after the decimal
            for i in range(len(SliceTime)):
                SliceTime[i] = round(SliceTime[i], 1)
            example_data.update(
                {"SliceTime%03d" % SliceNum: time for
                 SliceNum, time in enumerate(SliceTime)})
            del example_data['SliceTiming']

        dict_files_params[path] = example_data

    return dict_files_params<|MERGE_RESOLUTION|>--- conflicted
+++ resolved
@@ -478,10 +478,10 @@
                 # write out
                 _update_json(json_file.path, sidecar)
 
-<<<<<<< HEAD
+
     def apply_csv_changes(self, previous_output_prefix, new_output_prefix):
         pass
-=======
+
     def get_all_metadata_fields(self):
         found_fields = set()
         for json_file in Path(self.path).rglob("*.json"):
@@ -510,7 +510,7 @@
             # Write the cleaned output
             with open(json_file, "w") as jsonr:
                 json.dump(metadata, jsonr, indent=4)
->>>>>>> b8d960d6
+
 
 
 def _update_json(json_file, metadata):
