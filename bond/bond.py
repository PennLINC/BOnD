"""Main module."""
from collections import defaultdict
import subprocess
import bids
import bids.layout
import json
import csv
import os
from pathlib import Path
import bids
from bids.layout import parse_file_entities
from bids.utils import listify
import numpy as np
import pandas as pd
import nibabel as nb
import datalad.api as dlapi
from shutil import copytree, copyfile
from sklearn.cluster import AgglomerativeClustering
from tqdm import tqdm
from .constants import ID_VARS, NON_KEY_ENTITIES
from .config import load_config
from .metadata_merge import (
    check_merging_operations, group_by_acquisition_sets)
bids.config.set_option('extension_initial_dot', True)

<<<<<<< HEAD
NON_KEY_ENTITIES = set(["subject", "session", "extension"])
# Multi-dimensional keys SliceTiming
IMAGING_PARAMS = set([
    "ParallelReductionFactorInPlane", "ParallelAcquisitionTechnique",
    "ParallelAcquisitionTechnique", "PartialFourier", "PhaseEncodingDirection",
    "EffectiveEchoSpacing", "TotalReadoutTime", "EchoTime",
    "SliceEncodingDirection", "DwellTime", "FlipAngle",
    "MultibandAccelerationFactor", "RepetitionTime",
    "VolumeTiming", "NumberOfVolumesDiscardedByScanner",
    "NumberOfVolumesDiscardedByUser", "ProtocolName"])

=======
>>>>>>> dc5c210d

class BOnD(object):

    def __init__(self, data_root, use_datalad=False, acq_group_level='subject',
                 grouping_config=None):

        self.path = os.path.abspath(data_root)
        self._layout = None
        self.keys_files = {}
        self.fieldmaps_cached = False
        self.datalad_ready = False
        self.datalad_handle = None
        self.old_filenames = []  # files whose key groups changed
        self.new_filenames = []  # new filenames for files to change
        self.grouping_config = load_config(grouping_config)
        self.acq_group_level = acq_group_level

        self.use_datalad = use_datalad  # True if flag set, False if flag unset
        if self.use_datalad:
            self.init_datalad()

        if self.acq_group_level == 'session':
            NON_KEY_ENTITIES.remove("session")

    @property
    def layout(self):
        if self._layout is None:
            self.reset_bids_layout()
        return self._layout

    def reset_bids_layout(self, validate=False):
        self._layout = bids.BIDSLayout(self.path, validate=validate)

    def init_datalad(self):
        """Initializes a datalad Dataset at self.path.

        Parameters:
        -----------

            save: bool
                Run datalad save to add any untracked files
            message: str or None
                Message to add to
        """
        self.datalad_ready = True
        self.datalad_handle = dlapi.create(self.path,
                                           cfg_proc='text2git',
                                           force=True,
                                           annex=True)

    def datalad_save(self, message=None):
        """Performs a DataLad Save operation on the BIDS tree.

        Additionally a check for an active datalad handle and that the
        status of all objects after the save is "ok".

        Parameters:
        -----------
            message : str or None
                Commit message to use with datalad save
        """

        if not self.datalad_ready:
            raise Exception(
                "DataLad has not been initialized. use datalad_init()")
        statuses = self.datalad_handle.save(message=message or "BOnD Save")
        saved_status = set([status['status'] for status in statuses])
        if not saved_status == set(["ok"]):
            raise Exception("Failed to save in DataLad")

    def is_datalad_clean(self):
        """If True, no changes are detected in the datalad dataset."""
        if not self.datalad_ready:
            raise Exception(
                "Datalad not initialized, can't determine status")
        statuses = set([status['state'] for status in
                        self.datalad_handle.status()])
        return statuses == set(["clean"])

    def datalad_undo_last_commit(self):
        """Revert the most recent commit, remove it from history.

        Uses git reset --hard to revert to the previous commit.
        """
        if not self.is_datalad_clean():
            raise Exception("Untracked changes present. "
                            "Run clear_untracked_changes first")
        reset_proc = subprocess.run(
            ["git", "reset", "--hard", "HEAD~1"], cwd=self.path)
        reset_proc.check_returncode()

    def add_nifti_info(self, force_unlock, raise_on_error=True):
        """Adds info from nifti files to json sidecars."""
        # check if force_unlock is set
        if force_unlock:
            # CHANGE TO SUBPROCESS.CALL IF NOT BLOCKING
            subprocess.run(["datalad", "unlock"], cwd=self.path)

        # loop through all niftis in the bids dir
        for path in Path(self.path).rglob("sub-*/**/*.*"):

            if str(path).endswith(".nii") or str(path).endswith(".nii.gz"):
                try:
                    img = nb.load(str(path))
                except Exception:
                    print("Empty Nifti File: ", str(path))
                    continue
                # get important info from niftis
                obliquity = np.any(nb.affines.obliquity(img.affine)
                                   > 1e-4)
                voxel_sizes = img.header.get_zooms()
                matrix_dims = img.shape
                # add nifti info to corresponding sidecars​
                sidecar = img_to_new_ext(str(path), '.json')
                if Path(sidecar).exists():

                    with open(sidecar) as f:
                        data = json.load(f)

                    if "Obliquity" not in data.keys():
                        data["Obliquity"] = str(obliquity)
                    if "VoxelSizeDim1" not in data.keys():
                        data["VoxelSizeDim1"] = float(voxel_sizes[0])
                    if "VoxelSizeDim2" not in data.keys():
                        data["VoxelSizeDim2"] = float(voxel_sizes[1])
                    if "VoxelSizeDim3" not in data.keys():
                        data["VoxelSizeDim3"] = float(voxel_sizes[2])
                    if "Dim1Size" not in data.keys():
                        data["Dim1Size"] = matrix_dims[0]
                    if "Dim2Size" not in data.keys():
                        data["Dim2Size"] = matrix_dims[1]
                    if "Dim3Size" not in data.keys():
                        data["Dim3Size"] = matrix_dims[2]
                    if "NumVolumes" not in data.keys():
                        if img.ndim == 4:
                            data["NumVolumes"] = matrix_dims[3]
                        elif img.ndim == 3:
                            data["NumVolumes"] = 1.0
                    with open(sidecar, 'w') as file:
                        json.dump(data, file, indent=4)

        if self.use_datalad:
            self.datalad_save(message="Added nifti info to sidecars")
            self.reset_bids_layout()

    def apply_csv_changes(self, summary_csv, files_csv, new_prefix,
                          raise_on_error=True):
        """Applies changes documented in the edited _summary csv
        and generates the new csv files.

        This function looks at the RenameKeyGroup and MergeInto
        columns and modifies the bids datset according to the
        specified changs.

        Parameters:
        -----------
            orig_prefix : str
                Path prefix and file stem for the original
                _summary and _files csvs.
                For example, if orig_prefix is
                '/cbica/projects/HBN/old_CSVs' then the paths to
                the summary and files csvs will be
                '/cbica/projects/HBN/old_CSVs_summary.csv' and
                '/cbica/projects/HBN/old_CSVs_files.csv' respectively.
            new_prefix : str
                Path prefix and file stem for the new summary and
                files csvs.
        """
        # reset lists of old and new filenames
        self.old_filenames = []
        self.new_filenames = []

        files_df = pd.read_csv(files_csv)
        summary_df = pd.read_csv(summary_csv)

        # Check that the MergeInto column only contains valid merges
        ok_merges, deletions = check_merging_operations(
            summary_csv, raise_on_error=raise_on_error)

        merge_commands = []
        for source_id, dest_id in ok_merges:
            dest_files = files_df.loc[
                (files_df[["ParamGroup", "KeyGroup"]] == dest_id).all(1)]
            source_files = files_df.loc[
                (files_df[["ParamGroup", "KeyGroup"]] == source_id).all(1)]

            # Get a source json file
            source_json = img_to_new_ext(source_files.iloc[0].FilePath,
                                         '.json')
            for dest_nii in dest_files.FilePath:
                dest_json = img_to_new_ext(dest_nii, '.json')
                if Path(dest_json).exists() and Path(source_json).exists():
                    merge_commands.append(
                        'bids-sidecar-merge %s %s'
                        % (source_json, dest_json))
        print("Performing %d merges" % len(merge_commands))

        # Get the delete commands
        # delete_commands = []
        to_remove = []
        for rm_id in deletions:
            files_to_rm = files_df.loc[
                (files_df[["ParamGroup", "KeyGroup"]] == rm_id).all(1)]
            for rm_me in files_to_rm.FilePath:
                if Path(rm_me).exists():
                    to_remove.append(rm_me)
                    # delete_commands.append("rm " + rm_me)
        print("Deleting %d files" % len(to_remove))
        # call purge associations on list of files to remove

        self._purge_associations(to_remove)

        # Now do the file renaming
        change_keys_df = summary_df[summary_df.RenameKeyGroup.notnull()]
        move_ops = []
        # return if nothing to change
        if len(change_keys_df) > 0:

            key_groups = {}

            for i in range(len(change_keys_df)):
                new_key = change_keys_df.iloc[i]['RenameKeyGroup']
                old_key_param = change_keys_df.iloc[i]['KeyParamGroup']

                # add to dictionary
                key_groups[old_key_param] = new_key

            # orig key/param tuples that will have new key group
            to_change = list(key_groups.keys())

            for row in range(len(files_df)):
                file_path = files_df.loc[row, 'FilePath']
                if Path(file_path).exists():

                    key_param_group = files_df.loc[row, 'KeyParamGroup']

                    if key_param_group in to_change:

                        orig_key_param = files_df.loc[row, 'KeyParamGroup']

                        new_key = key_groups[orig_key_param]

                        new_entities = _key_group_to_entities(new_key)

                        # generate new filenames according to new key group
                        self.change_filename(file_path, new_entities)

            # create string of mv command ; mv command for dlapi.run
            for from_file, to_file in zip(self.old_filenames,
                                          self.new_filenames):

                if Path(from_file).exists():
                    move_ops.append('mv %s %s' % (from_file, to_file))
        print("Performing %d renamings" % len(move_ops))

        full_cmd = "\n".join(merge_commands + move_ops)
        if full_cmd:
            print("RUNNING:\n\n", full_cmd)
            # write full_cmd to a .sh file
            # Open file for writing
            fileObject = open(new_prefix + "_full_cmd.sh", "w")
            fileObject.write("#!/bin/bash\n")
            fileObject.write(full_cmd)
            # Close the file
            fileObject.close()

            if self.use_datalad:
                self.datalad_handle.run(cmd=["bash", new_prefix +
                                             "_full_cmd.sh"])
            else:
                subprocess.run(["bash", new_prefix + "_full_cmd.sh"],
                               stdout=subprocess.PIPE,
                               cwd=str(Path(new_prefix).parent))
        else:
            print("Not running any commands")

        self.reset_bids_layout()
        self.get_CSVs(new_prefix)

    def change_filename(self, filepath, entities):
        """Applies changes to a filename based on the renamed
        key groups.
        This function takes into account the new key group names
        and renames all files whose key group names changed.
        Parameters:
        -----------
            filepath : str
                Path prefix to a file in the affected key group change
            entities : dictionary
                A pybids dictionary of entities parsed from the new key
                group name.
        """
        exts = Path(filepath).suffixes
        old_ext = ""
        for ext in exts:
            old_ext += ext

        suffix = entities['suffix']
        entity_file_keys = []
        file_keys = ['task', 'acquisition', 'direction',
                     'reconstruction', 'run']

        for key in file_keys:
            if key in list(entities.keys()):
                entity_file_keys.append(key)

        sub = get_key_name(filepath, 'sub')
        ses = get_key_name(filepath, 'ses')
        sub_ses = sub + '_' + ses

        if 'run' in list(entities.keys()) and 'run-0' in filepath:
            entities['run'] = '0' + str(entities['run'])

        filename = "_".join(["{}-{}".format(key, entities[key])
                             for key in entity_file_keys])
        filename = filename.replace('acquisition', 'acq') \
            .replace('direction', 'dir') \
            .replace('reconstruction', 'rec')
        if len(filename) > 0:
            filename = sub_ses + '_' + filename + '_' + suffix + old_ext
        else:
            filename = sub_ses + filename + '_' + suffix + old_ext

        # CHECK TO SEE IF DATATYPE CHANGED
        dtypes = ['anat', 'func', 'perf', 'fmap', 'dwi']
        old = ''
        for dtype in dtypes:
            if dtype in filepath:
                old = dtype

        if 'datatype' in entities.keys():
            dtype = entities['datatype']
            if entities['datatype'] != old:
                print("WARNING: DATATYPE CHANGE DETECETD")
        else:
            dtype = old
        new_path = str(self.path) + '/' + sub + '/' + ses \
            + '/' + dtype + '/' + filename

        # add the scan path + new path to the lists of old, new filenames
        self.old_filenames.append(filepath)
        self.new_filenames.append(new_path)

        # NOW NEED TO RENAME ASSOCIATIONS
        bids_file = self.layout.get_file(filepath)
        associations = bids_file.get_associations()
        for assoc in associations:
            assoc_path = assoc.path
            if Path(assoc_path).exists():
                # print("FILE: ", filepath)
                # print("ASSOC: ", assoc.path)
                # ensure assoc not an IntendedFor reference
                if '.nii' not in str(assoc_path):
                    self.old_filenames.append(assoc_path)
                    new_ext_path = img_to_new_ext(new_path,
                                                  ''.join(Path(assoc.path)
                                                          .suffixes))
                    self.new_filenames.append(new_ext_path)

        # MAKE SURE THESE AREN'T COVERED BY get_associations!!!
        if '/dwi/' in filepath:
            # add the bval and bvec if there
            if Path(img_to_new_ext(filepath, '.bval')).exists() \
                    and img_to_new_ext(filepath, '.bval') \
                    not in self.old_filenames:
                self.old_filenames.append(img_to_new_ext(filepath,
                                                         '.bval'))
                self.new_filenames.append(img_to_new_ext(new_path,
                                                         '.bval'))

            if Path(img_to_new_ext(filepath, '.bvec')).exists() \
                    and img_to_new_ext(filepath, '.bvec') \
                    not in self.old_filenames:
                self.old_filenames.append(img_to_new_ext(filepath,
                                                         '.bvec'))
                self.new_filenames.append(img_to_new_ext(new_path,
                                                         '.bvec'))

        # now rename _events and _physio files!
        old_suffix = parse_file_entities(filepath)['suffix']
        scan_end = '_' + old_suffix + old_ext

        if '_task-' in filepath:
            old_events = filepath.replace(scan_end, '_events.tsv')
            if Path(old_events).exists():
                self.old_filenames.append(old_events)
                new_scan_end = '_' + suffix + old_ext
                new_events = new_path.replace(new_scan_end, '_events.tsv')
                self.new_filenames.append(new_events)

        old_physio = filepath.replace(scan_end, '_physio.tsv.gz')
        if Path(old_physio).exists():
            self.old_filenames.append(old_physio)
            new_scan_end = '_' + suffix + old_ext
            new_physio = new_path.replace(new_scan_end, '_physio.tsv.gz')
            self.new_filenames.append(new_physio)

        # RENAME INTENDED FORS!
        for path in Path(self.path).rglob("sub-*/*/fmap/*.json"):

            json_file = self.layout.get_file(str(path))
            data = json_file.get_dict()

            if 'IntendedFor' in data.keys():
                # check if IntendedFor field is a str or list
                if isinstance(data['IntendedFor'], str):
                    if data['IntendedFor'] == \
                            _get_intended_for_reference(filepath):
                        # replace old filename with new one (overwrite string)
                        data['IntendedFor'] = \
                                _get_intended_for_reference(new_path)

                        # update the json with the new data dictionary
                        _update_json(json_file.path, data)

                if isinstance(data['IntendedFor'], list):
                    for item in data['IntendedFor']:
                        if item in _get_intended_for_reference(filepath):

                            # remove old filename
                            data['IntendedFor'].remove(item)
                            # add new filename
                            data['IntendedFor'].append(
                                    _get_intended_for_reference(new_path))

                        # update the json with the new data dictionary
                        _update_json(json_file.path, data)

        # save IntendedFor purges so that you can datalad run the
        # remove association file commands on a clean dataset
        if self.use_datalad:
            if not self.is_datalad_clean():
                self.datalad_save(message="Renamed IntendedFors")
                self.reset_bids_layout()
            else:
                print("No IntendedFor References to Rename")

    def copy_exemplars(self, exemplars_dir, exemplars_csv, force_unlock,
                       raise_on_error=True):
        """Copies one subject from each Acquisition Group into a new directory
        for testing *preps, raises an error if the subjects are not unlocked,
        unlocks each subject before copying if --force_unlock is set.

        Parameters:
        -----------
            exemplars_dir: str
                path to the directory that will contain one subject
                from each Acqusition Gorup (*_AcqGrouping.csv)
                example path: /Users/Covitz/CSVs/CCNP_Acq_Groups/

            exemplars_csv: str
                path to the .csv file that lists one subject
                from each Acqusition Group (*_AcqGrouping.csv
                from the bond-group output)
                example path: /Users/Covitz/CSVs/CCNP_Acq_Grouping.csv
        """

        # load the exemplars csv
        subs = pd.read_csv(exemplars_csv)
        unique = subs.drop_duplicates(subset=["AcqGroup"])

        # cast list to a set to drop duplicates, then convert back to list
        unique_subs = list(set(unique['subject'].tolist()))
        print("SUBS TO COPY", unique_subs)
        for subid in unique_subs:
            if force_unlock:
                # CHANGE TO SUBPROCESS.CALL IF NOT BLOCKING
                subprocess.run(["datalad", "unlock", str(self.path)
                                + '/' + subid], cwd=self.path)
            source = str(self.path) + '/' + subid
            dest = exemplars_dir + '/' + subid
            # Copy the content of source to destination
            copytree(source, dest)

        # Copy the dataset_description.json
        copyfile(str(self.path) + '/' + 'dataset_description.json',
                 exemplars_dir + '/' + 'dataset_description.json')

    def purge(self, scans_txt, raise_on_error=True):
        """Purges all associations of desired scans from a bids dataset.

        Parameters:
        -----------
            scans_txt: str
                path to the .txt file that lists the scans
                you want to be deleted from the dataset, along
                with thier associations.
                example path: /Users/Covitz/CCNP/scans_to_delete.txt
        """

        scans = []
        with open(scans_txt, 'r') as fd:
            reader = csv.reader(fd)
            for row in reader:
                scans.append(str(row[0]))

        self._purge_associations(scans)

    def _purge_associations(self, scans):

        # PURGE FMAP JSONS' INTENDED FOR REFERENCES

        # truncate all paths to intendedfor reference format
        # sub, ses, modality only (no self.path)
        if_scans = []
        for scan in scans:
            if_scans.append(_get_intended_for_reference(scan))

        for path in Path(self.path).rglob("sub-*/*/fmap/*.json"):

            json_file = self.layout.get_file(str(path))
            data = json_file.get_dict()

            # remove scan references in the IntendedFor

            if 'IntendedFor' in data.keys():
                # check if IntendedFor field value is a list or a string
                if isinstance(data['IntendedFor'], str):
                    if data['IntendedFor'] in if_scans:
                        data['IntendedFor'] = []
                        # update the json with the new data dictionary
                        _update_json(json_file.path, data)

                if isinstance(data['IntendedFor'], list):
                    for item in data['IntendedFor']:
                        if item in if_scans:
                            data['IntendedFor'].remove(item)

                            # update the json with the new data dictionary
                            _update_json(json_file.path, data)

        # save IntendedFor purges so that you can datalad run the
        # remove association file commands on a clean dataset
        if self.use_datalad:
            if not self.is_datalad_clean():
                self.datalad_save(message="Purged IntendedFors")
                self.reset_bids_layout()

        # NOW WE WANT TO PURGE ALL ASSOCIATIONS

        to_remove = []
        for path in Path(self.path).rglob("sub-*/**/*.nii.gz"):
            if str(path) in scans:
                bids_file = self.layout.get_file(str(path))

                associations = bids_file.get_associations()
                for assoc in associations:
                    filepath = assoc.path

                    print("ASSOC: ", filepath)
                    # ensure association is not an IntendedFor reference!
                    if '.nii' not in str(filepath):
                        to_remove.append(filepath)
                if '/dwi/' in str(path):
                    # add the bval and bvec if there
                    to_remove.append(img_to_new_ext(str(path), '.bval'))
                    to_remove.append(img_to_new_ext(str(path), '.bvec'))
        to_remove += scans

        # create rm commands for all files that need to be purged
        purge_commands = []
        for rm_me in to_remove:
            if Path(rm_me).exists():
                purge_commands.append("rm " + rm_me)
        print("Deleting %d files" % len(purge_commands))
        print(to_remove)

        # datalad run the file deletions (purges)
        full_cmd = "\n".join(purge_commands)
        if full_cmd:
            print("RUNNING:\n\n", full_cmd)
            # write full_cmd to a .sh file
            # Open file for writing

            path_prefix = str(Path(self.path).parent)
            fileObject = open(path_prefix + "_full_cmd.sh", "w")
            fileObject.write("#!/bin/bash\n")
            fileObject.write(full_cmd)
            # Close the file
            fileObject.close()
            if self.use_datalad:
                self.datalad_handle.run(cmd=["bash", path_prefix +
                                             "_full_cmd.sh"])
            else:
                subprocess.run(["bash", path_prefix + "_full_cmd.sh"],
                               stdout=subprocess.PIPE,
                               cwd=path_prefix)
            self.reset_bids_layout()
        else:
            print("Not running any association removals")

    def _cache_fieldmaps(self):
        """Searches all fieldmaps and creates a lookup for each file.

        Returns:
        -----------
            misfits : list
                A list of fmap filenames for whom BOnD has not detected
                an IntnededFor.
        """

        suffix = '(phase1|phasediff|epi|fieldmap)'
        fmap_files = self.layout.get(suffix=suffix, regex_search=True,
                                     extension=['.nii.gz', '.nii'])
        misfits = []
        files_to_fmaps = defaultdict(list)
        for fmap_file in tqdm(fmap_files):
            intentions = listify(fmap_file.get_metadata().get("IntendedFor"))
            subject_prefix = "sub-%s" % fmap_file.entities['subject']

            if intentions is not None:
                for intended_for in intentions:
                    full_path = Path(self.path) / subject_prefix / intended_for
                    files_to_fmaps[str(full_path)].append(fmap_file)

            # fmap file detected, no intended for found
            else:
                misfits.append(fmap_file)

        self.fieldmap_lookup = files_to_fmaps
        self.fieldmaps_cached = True

        # return a list of all filenames where fmap file detected,
        # no intended for found
        return misfits

    def get_param_groups_from_key_group(self, key_group):
        """Splits key groups into param groups based on json metadata.

        Parameters:
        -----------
            key_group : str
                Key group name.

        Returns:
        -----------
            ret : tuple of two DataFrames
                1. A data frame with one row per file where the ParamGroup
                column indicates the group to which each scan belongs.
                2. A data frame with param group summaries
        """
<<<<<<< HEAD
        files_to_change = self.layout.get(return_type='filename', **filters)
        for bidsfile in files_to_change:
            path = Path(bidsfile.path)
            old_name = path.stem
            old_ext = path.suffix
            directory = path.parent
            new_name = old_name.replace(pattern, replacement) + old_ext
            path.rename(Path(directory, new_name))


    def get_param_groups_from_key_group(self, key_group):
=======
>>>>>>> dc5c210d
        if not self.fieldmaps_cached:
            raise Exception(
                "Fieldmaps must be cached to find parameter groups.")
        key_entities = _key_group_to_entities(key_group)
        key_entities["extension"] = ".nii[.gz]*"

        matching_files = self.layout.get(return_type="file", scope="self",
                                         regex_search=True, **key_entities)

        # ensure files who's entities contain key_entities but include other
        # entities do not also get added to matching_files
        to_include = []
        for filepath in matching_files:
            f_key_group = _file_to_key_group(filepath)

            if f_key_group == key_group:
                to_include.append(filepath)

        # get the modality associated with the key group
        modalities = ['/dwi/', '/anat/', '/func/', '/perf/', '/fmap/']
        modality = ''
        for mod in modalities:
            if mod in filepath:
                modality = mod.replace('/', '').replace('/', '')
        if modality == '':
            print("Unusual Modality Detected")
            modality = 'other'

        ret = _get_param_groups(
            to_include, self.layout, self.fieldmap_lookup, key_group,
            self.grouping_config, modality, self.keys_files)

        # add modality to the retun tuple
        l_ret = list(ret)
        l_ret.append(modality)
        tup_ret = tuple(l_ret)
        return tup_ret

    def get_param_groups_dataframes(self):
        '''Creates DataFrames of files x param groups and a summary'''

        key_groups = self.get_key_groups()
        labeled_files = []
        param_group_summaries = []
        for key_group in key_groups:
            labeled_file_params, param_summary, modality = \
                self.get_param_groups_from_key_group(key_group)
            if labeled_file_params is None:
                continue
            param_group_summaries.append(param_summary)
            labeled_files.append(labeled_file_params)

        big_df = _order_columns(pd.concat(labeled_files, ignore_index=True))
        summary = _order_columns(pd.concat(param_group_summaries,
                                 ignore_index=True))

        # create new col that strings key and param group together
        summary["KeyParamGroup"] = summary["KeyGroup"] \
            + '__' + summary["ParamGroup"].map(str)

        # move this column to the front of the dataframe
        key_param_col = summary.pop("KeyParamGroup")
        summary.insert(0, "KeyParamGroup", key_param_col)

        # do the same for the files df
        big_df["KeyParamGroup"] = big_df["KeyGroup"] \
            + '__' + big_df["ParamGroup"].map(str)

        # move this column to the front of the dataframe
        key_param_col = big_df.pop("KeyParamGroup")
        big_df.insert(0, "KeyParamGroup", key_param_col)

        summary.insert(0, "RenameKeyGroup", np.nan)
        summary.insert(0, "MergeInto", np.nan)
        summary.insert(0, "ManualCheck", np.nan)
        summary.insert(0, "Notes", np.nan)

        # NOW WANT TO AUTOMATE RENAME!
        # loop though imaging and derrived param keys

        sidecar = self.grouping_config.get('sidecar_params')
        sidecar = sidecar[modality]

        relational = self.grouping_config.get('relational_params')

        # list of columns names that we account for in suggested renaming
        summary['RenameKeyGroup'] = summary['RenameKeyGroup'].apply(str)

        rename_cols = []
        tolerance_cols = []
        for col in sidecar.keys():
            if 'suggest_variant_rename' in sidecar[col].keys():
                if sidecar[col]['suggest_variant_rename'] \
                        and col in summary.columns:
                    rename_cols.append(col)
                    if 'tolerance' in sidecar[col].keys():
                        tolerance_cols.append(col)

        # deal with Fmap!
        if 'FieldmapKey' in relational:
            if 'suggest_variant_rename' in relational['FieldmapKey'].keys():
                if relational['FieldmapKey']['suggest_variant_rename']:
                    # check if 'bool' or 'columns'
                    if relational['FieldmapKey']['display_mode'] == 'bool':
                        rename_cols.append("HasFieldmap")

        # deal with IntendedFor Key!
        if 'IntendedForKey' in relational:
            if 'suggest_variant_rename' in relational['IntendedForKey'].keys():
                if relational['FieldmapKey']['suggest_variant_rename']:
                    # check if 'bool' or 'columns'
                    if relational['IntendedForKey']['display_mode'] == 'bool':
                        rename_cols.append("UsedAsFieldmap")

        dom_dict = {}
        # loop through summary csv and create dom_dict
        for row in range(len(summary)):
            # if 'NumVolumes' in summary.columns \
            #         and str(summary.loc[row, "NumVolumes"]) == 'nan':
            #     summary.at[row, "NumVolumes"] = 1.0

            # if dominant group identified
            if str(summary.loc[row, 'ParamGroup']) == '1':
                val = {}
                # grab col, all vals send to dict
                key = summary.loc[row, "KeyGroup"]
                for col in rename_cols:
                    summary[col] = summary[col].apply(str)
                    val[col] = summary.loc[row, col]
                dom_dict[key] = val

        # now loop through again and ID variance
        for row in range(len(summary)):
            # check to see if renaming has already happened
            renamed = False
            entities = _key_group_to_entities(summary.loc[row, "KeyGroup"])
            if 'VARIANT' in summary.loc[row, 'KeyGroup']:
                renamed = True

            # if NumVolumes is nan, set to 1.0
            # if 'NumVolumes' in summary.columns \
            #         and str(summary.loc[row, "NumVolumes"]) == 'nan':
            #     summary.at[row, "NumVolumes"] = 1.0

            if summary.loc[row, "ParamGroup"] != 1 and not renamed:
                acq_str = 'VARIANT'
                # now we know we have a deviant param group
                # check if TR is same as param group 1
                key = summary.loc[row, "KeyGroup"]
                for col in rename_cols:
                    summary[col] = summary[col].apply(str)
                    if summary.loc[row, col] != dom_dict[key][col]:

                        if col == 'HasFieldmap':
                            if dom_dict[key][col] == 'True':
                                acq_str = acq_str + 'NoFmap'
                            else:
                                acq_str = acq_str + 'HasFmap'
                        elif col == 'UsedAsFieldmap':
                            if dom_dict[key][col] == 'True':
                                acq_str = acq_str + 'Unused'
                            else:
                                acq_str = acq_str + 'IsUsed'
                        else:
                            acq_str = acq_str + col

                if acq_str == 'VARIANT':
                    acq_str = acq_str + 'Other'

                if 'acquisition' in entities.keys():
                    acq = 'acquisition-%s' % entities['acquisition'] + acq_str

                    new_name = summary.loc[row, "KeyGroup"].replace(
                            'acquisition-%s' % entities['acquisition'], acq)
                else:
                    acq = 'acquisition-%s' % acq_str
                    new_name = acq + '_' + summary.loc[row, "KeyGroup"]

                summary.at[row, 'RenameKeyGroup'] = new_name

            # convert all "nan" to empty str
            # so they don't show up in the summary csv
            if summary.loc[row, "RenameKeyGroup"] == 'nan':
                summary.at[row, "RenameKeyGroup"] = ''

            for col in rename_cols:
                if summary.loc[row, col] == 'nan':
                    summary.at[row, col] = ''

        return (big_df, summary)

    def get_CSVs(self, path_prefix):
        """Creates the _summary and _files CSVs for the bids dataset.

        Parameters:
        -----------
            prefix_path: str
                prefix of the path to the directory where you want
                to save your CSVs
                example path: /Users/Covitz/PennLINC/RBC/CCNP/
        """

        self._cache_fieldmaps()

        big_df, summary = self.get_param_groups_dataframes()

        summary = summary.sort_values(by=['Modality', 'KeyGroupCount'],
                                      ascending=[True, False])
        big_df = big_df.sort_values(by=['Modality', 'KeyGroupCount'],
                                    ascending=[True, False])

        big_df.to_csv(path_prefix + "_files.csv", index=False)
        summary.to_csv(path_prefix + "_summary.csv", index=False)

        # Calculate the acq groups
        group_by_acquisition_sets(path_prefix + "_files.csv", path_prefix,
                                  self.acq_group_level)

    def get_key_groups(self):
        '''Identifies the key groups for the bids dataset'''

        # reset self.keys_files
        self.keys_files = {}

        key_groups = set()

        for path in Path(self.path).rglob("sub-*/**/*.*"):

            if str(path).endswith(".nii") or str(path).endswith(".nii.gz"):
                key_groups.update((_file_to_key_group(path),))

                # Fill the dictionary of key group, list of filenames pairrs
                ret = _file_to_key_group(path)

                if ret not in self.keys_files.keys():

                    self.keys_files[ret] = []

                self.keys_files[ret].append(path)

        return sorted(key_groups)

    def change_metadata(self, filters, pattern, metadata):

        # TODO: clean prints and add warnings

        files_to_change = self.layout.get(return_type='object', **filters)
        if not files_to_change:
            print('NO FILES FOUND')
        for bidsfile in files_to_change:
            # get the sidecar file
            bidsjson_file = bidsfile.get_associations()
            if not bidsjson_file:
                print("NO JSON FILES FOUND IN ASSOCIATIONS")
                continue

            json_file = [x for x in bidsjson_file if 'json' in x.filename]
            if not len(json_file) == 1:
                print("FOUND IRREGULAR ASSOCIATIONS")
            else:
                # get the data from it
                json_file = json_file[0]

                sidecar = json_file.get_dict()
                sidecar.update(metadata)

                # write out
                _update_json(json_file.path, sidecar)

    def get_all_metadata_fields(self):
        ''' Returns all metadata fields in a bids directory'''

        found_fields = set()
        for json_file in Path(self.path).rglob("*.json"):
            with open(json_file, "r") as jsonr:
                metadata = json.load(jsonr)
            found_fields.update(metadata.keys())
        return sorted(found_fields)

    def remove_metadata_fields(self, fields_to_remove):
        '''Removes specific fields from all metadata files.'''

        remove_fields = set(fields_to_remove)
        if not remove_fields:
            return
        for json_file in tqdm(Path(self.path).rglob("*.json")):
            # Check for offending keys in the json file
            with open(json_file, "r") as jsonr:
                metadata = json.load(jsonr)
            offending_keys = remove_fields.intersection(metadata.keys())
            # Quit if there are none in there
            if not offending_keys:
                continue

            # Remove the offending keys
            for key in offending_keys:
                del metadata[key]
            # Write the cleaned output
            with open(json_file, "w") as jsonr:
                json.dump(metadata, jsonr, indent=4)

    # # # # FOR TESTING # # # #
    def get_filenames(self):
        return self.keys_files

    def get_fieldmap_lookup(self):
        return self.fieldmap_lookup

    def get_layout(self):
        return self.layout


def _validateJSON(json_file):
    # TODO: implement this or delete ???
    return True


def _update_json(json_file, metadata):

    if _validateJSON(metadata):
        with open(json_file, 'w', encoding='utf-8') as f:
            json.dump(metadata, f, ensure_ascii=False, indent=4)
    else:
        print("INVALID JSON DATA")


def _key_group_to_entities(key_group):
    '''Splits a key_group name into a pybids dictionary of entities.'''

    return dict([group.split("-") for group in key_group.split("_")])


def _entities_to_key_group(entities):
    '''Converts a pybids entities dictionary into a key group name.'''

    group_keys = sorted(entities.keys() - NON_KEY_ENTITIES)
    return "_".join(
        ["{}-{}".format(key, entities[key]) for key in group_keys])


def _file_to_key_group(filename):
    '''Identifies and returns the key group of a bids valid filename.'''

    entities = parse_file_entities(str(filename))
    return _entities_to_key_group(entities)


def _get_intended_for_reference(scan):
    return '/'.join(Path(scan).parts[-3:])


def _get_param_groups(files, layout, fieldmap_lookup, key_group_name,
                      grouping_config, modality, keys_files):

    """Finds a list of *parameter groups* from a list of files.

    For each file in `files`, find critical parameters for metadata. Then find
    unique sets of these critical parameters.

    Parameters:
    -----------
    files : list
        List of file names

    layout : bids.BIDSLayout
        PyBIDS BIDSLayout object where `files` come from

    fieldmap_lookup : defaultdict
        mapping of filename strings relative to the bids root
        (e.g. "sub-X/ses-Y/func/sub-X_ses-Y_task-rest_bold.nii.gz")

    grouping_config : dict
        configuration for defining parameter groups

    Returns:
    --------
    labeled_files : pd.DataFrame
        A data frame with one row per file where the ParamGroup column
        indicates which group each scan is a part of.

    param_groups_with_counts : pd.DataFrame
        A data frame with param group summaries

    """

<<<<<<< HEAD
=======
    if not files:
        print("WARNING: no files for", key_group_name)
        return None, None

    # Split the config into separate parts
    imaging_params = grouping_config.get('sidecar_params', {})
    imaging_params = imaging_params[modality]

    relational_params = grouping_config.get('relational_params', {})

    derived_params = grouping_config.get('derived_params')
    derived_params = derived_params[modality]

    imaging_params.update(derived_params)

>>>>>>> dc5c210d
    dfs = []
    # path needs to be relative to the root with no leading prefix
    for path in files:
        metadata = layout.get_metadata(path)
        intentions = metadata.get("IntendedFor", [])
        slice_times = metadata.get("SliceTiming", [])

        wanted_keys = metadata.keys() & imaging_params
        example_data = {key: metadata[key] for key in wanted_keys}
        example_data["KeyGroup"] = key_group_name

        # Get the fieldmaps out and add their types
<<<<<<< HEAD
        fieldmap_types = sorted([fmap.entities['fmap'] for fmap in fieldmap_lookup[path]])
        for fmap_num, fmap_type in enumerate(fieldmap_types):

            example_data['FieldmapType%02d' % fmap_num] = fmap_type
=======
        if 'FieldmapKey' in relational_params:
            fieldmap_types = sorted([_file_to_key_group(fmap.path) for
                                    fmap in fieldmap_lookup[path]])

            # check if config says columns or bool
            if relational_params['FieldmapKey']['display_mode'] == \
                    'bool':
                if len(fieldmap_types) > 0:
                    example_data['HasFieldmap'] = True
                else:
                    example_data['HasFieldmap'] = False
            else:
                for fmap_num, fmap_type in enumerate(fieldmap_types):
                    example_data['FieldmapKey%02d' % fmap_num] = fmap_type
>>>>>>> dc5c210d

        # Add the number of slice times specified
        if "NSliceTimes" in derived_params:
            example_data["NSliceTimes"] = len(slice_times)

        example_data["FilePath"] = path

        # If it's a fieldmap, see what key group it's intended to correct
        if "IntendedForKey" in relational_params:
            intended_key_groups = sorted([_file_to_key_group(intention) for
                                          intention in intentions])

            # check if config says columns or bool
            if relational_params['IntendedForKey']['display_mode'] == \
                    'bool':
                if len(intended_key_groups) > 0:
                    example_data["UsedAsFieldmap"] = True
                else:
                    example_data["UsedAsFieldmap"] = False
            else:
                for intention_num, intention_key_group in \
                        enumerate(intended_key_groups):
                    example_data[
                        "IntendedForKey%02d" % intention_num] = \
                                intention_key_group

        dfs.append(example_data)

    # Assign each file to a ParamGroup

    # round param groups based on precision
    df = round_params(pd.DataFrame(dfs), grouping_config, modality)

    # cluster param groups based on tolerance
    df = format_params(df, grouping_config, modality)
    # param_group_cols = list(set(df.columns.to_list()) - set(["FilePath"]))

    # get the subset of columns to drop duplicates by
    check_cols = []
    for col in list(df.columns):
        if "Cluster_" + col not in list(df.columns) and col != 'FilePath':
            check_cols.append(col)

    # Find the unique ParamGroups and assign ID numbers in "ParamGroup"
    deduped = df.drop('FilePath', axis=1).drop_duplicates(subset=check_cols,
                                                          ignore_index=True)

    deduped["ParamGroup"] = np.arange(deduped.shape[0]) + 1

    # add the modality as a column
    deduped["Modality"] = modality

    # add key group count column (will delete later)
    deduped["KeyGroupCount"] = len(keys_files[key_group_name])

    # Add the ParamGroup to the whole list of files
    labeled_files = pd.merge(df, deduped, on=check_cols)

    value_counts = labeled_files.ParamGroup.value_counts()

    param_group_counts = pd.DataFrame(
        {"Counts": value_counts.to_numpy(),
         "ParamGroup": value_counts.index.to_numpy()})

    param_groups_with_counts = pd.merge(
        deduped, param_group_counts, on=["ParamGroup"])

    # Sort by counts and relabel the param groups
    param_groups_with_counts.sort_values(by=['Counts'], inplace=True,
                                         ascending=False)
    param_groups_with_counts["ParamGroup"] = np.arange(
        param_groups_with_counts.shape[0]) + 1

    # Send the new, ordered param group ids to the files list
    ordered_labeled_files = pd.merge(df, param_groups_with_counts,
                                     on=check_cols, suffixes=('_x', ''))

    # sort ordered_labeled_files by param group
    ordered_labeled_files.sort_values(by=['Counts'], inplace=True,
                                      ascending=False)

    # now get rid of cluster cols from deduped and df
    for col in list(ordered_labeled_files.columns):
        if col.startswith('Cluster_'):
            ordered_labeled_files = ordered_labeled_files.drop(col, axis=1)
            param_groups_with_counts = param_groups_with_counts.drop(col,
                                                                     axis=1)
        if col.endswith('_x'):
            ordered_labeled_files = ordered_labeled_files.drop(col, axis=1)

    return ordered_labeled_files, param_groups_with_counts


def round_params(param_group_df, config, modality):
    to_format = config['sidecar_params'][modality]
    to_format.update(config['derived_params'][modality])

    for column_name, column_fmt in to_format.items():
        if column_name not in param_group_df:
            continue
        if 'precision' in column_fmt:
            param_group_df[column_name] = \
                param_group_df[column_name].round(column_fmt['precision'])

    return param_group_df


def format_params(param_group_df, config, modality):
    '''Run AgglomerativeClustering on param groups, add columns to dataframe'''

    to_format = config['sidecar_params'][modality]
    to_format.update(config['derived_params'][modality])

    for column_name, column_fmt in to_format.items():
        if column_name not in param_group_df:
            continue
        if 'tolerance' in column_fmt and len(param_group_df) > 1:
            array = param_group_df[column_name].to_numpy().reshape(-1, 1)

            for i in range(len(array)):
                if np.isnan(array[i, 0]):
                    array[i, 0] = -999

            tolerance = to_format[column_name]['tolerance']
            clustering = AgglomerativeClustering(n_clusters=None,
                                                 distance_threshold=tolerance,
                                                 linkage='complete').fit(array)
            for i in range(len(array)):
                if array[i, 0] == -999:
                    array[i, 0] = np.nan

            # now add clustering_labels as a column
            param_group_df['Cluster_' + column_name] = clustering.labels_

    return param_group_df


def _order_columns(df):
    '''Organizes columns of the summary and files DataFrames so that
    KeyGroup and ParamGroup are the first two columns, FilePath is
    the last, and the others are sorted alphabetically.'''

    cols = set(df.columns.to_list())
    non_id_cols = cols - ID_VARS
    new_columns = ["KeyGroup", "ParamGroup"] + sorted(non_id_cols)
    if "FilePath" in cols:
        new_columns.append("FilePath")

    df = df[new_columns]

    return df[new_columns]


def img_to_new_ext(img_path, new_ext):
    # handle .tsv edge case
    if new_ext == '.tsv':
        # take out suffix
        return img_path.rpartition('_')[0] + '_events' + new_ext
    if new_ext == '.tsv.gz':
        return img_path.rpartition('_')[0] + '_physio' + new_ext
    else:
        return img_path.replace(".nii.gz", "").replace(".nii", "") + new_ext


def get_key_name(path, key):
    # given a filepath and BIDS key name, return value
    parts = Path(path).parts
    for part in parts:
        if part.startswith(key + '-'):
            return part<|MERGE_RESOLUTION|>--- conflicted
+++ resolved
@@ -23,20 +23,6 @@
     check_merging_operations, group_by_acquisition_sets)
 bids.config.set_option('extension_initial_dot', True)
 
-<<<<<<< HEAD
-NON_KEY_ENTITIES = set(["subject", "session", "extension"])
-# Multi-dimensional keys SliceTiming
-IMAGING_PARAMS = set([
-    "ParallelReductionFactorInPlane", "ParallelAcquisitionTechnique",
-    "ParallelAcquisitionTechnique", "PartialFourier", "PhaseEncodingDirection",
-    "EffectiveEchoSpacing", "TotalReadoutTime", "EchoTime",
-    "SliceEncodingDirection", "DwellTime", "FlipAngle",
-    "MultibandAccelerationFactor", "RepetitionTime",
-    "VolumeTiming", "NumberOfVolumesDiscardedByScanner",
-    "NumberOfVolumesDiscardedByUser", "ProtocolName"])
-
-=======
->>>>>>> dc5c210d
 
 class BOnD(object):
 
@@ -678,20 +664,6 @@
                 column indicates the group to which each scan belongs.
                 2. A data frame with param group summaries
         """
-<<<<<<< HEAD
-        files_to_change = self.layout.get(return_type='filename', **filters)
-        for bidsfile in files_to_change:
-            path = Path(bidsfile.path)
-            old_name = path.stem
-            old_ext = path.suffix
-            directory = path.parent
-            new_name = old_name.replace(pattern, replacement) + old_ext
-            path.rename(Path(directory, new_name))
-
-
-    def get_param_groups_from_key_group(self, key_group):
-=======
->>>>>>> dc5c210d
         if not self.fieldmaps_cached:
             raise Exception(
                 "Fieldmaps must be cached to find parameter groups.")
@@ -1077,8 +1049,6 @@
 
     """
 
-<<<<<<< HEAD
-=======
     if not files:
         print("WARNING: no files for", key_group_name)
         return None, None
@@ -1094,7 +1064,6 @@
 
     imaging_params.update(derived_params)
 
->>>>>>> dc5c210d
     dfs = []
     # path needs to be relative to the root with no leading prefix
     for path in files:
@@ -1107,12 +1076,6 @@
         example_data["KeyGroup"] = key_group_name
 
         # Get the fieldmaps out and add their types
-<<<<<<< HEAD
-        fieldmap_types = sorted([fmap.entities['fmap'] for fmap in fieldmap_lookup[path]])
-        for fmap_num, fmap_type in enumerate(fieldmap_types):
-
-            example_data['FieldmapType%02d' % fmap_num] = fmap_type
-=======
         if 'FieldmapKey' in relational_params:
             fieldmap_types = sorted([_file_to_key_group(fmap.path) for
                                     fmap in fieldmap_lookup[path]])
@@ -1127,7 +1090,6 @@
             else:
                 for fmap_num, fmap_type in enumerate(fieldmap_types):
                     example_data['FieldmapKey%02d' % fmap_num] = fmap_type
->>>>>>> dc5c210d
 
         # Add the number of slice times specified
         if "NSliceTimes" in derived_params:
