"""Main module."""
import bids
import json
from pathlib import Path
import bids
from bids.layout import parse_file_entities
import pandas as pd
import pdb

bids.config.set_option('extension_initial_dot', True)

NON_KEY_ENTITIES = set(["subject", "session", "extension"])
# Multi-dimensional keys SliceTiming
IMAGING_PARAMS = set([
    "ParallelReductionFactorInPlane", "ParallelAcquisitionTechnique",
    "ParallelAcquisitionTechnique", "PartialFourier", "PhaseEncodingDirection",
    "EffectiveEchoSpacing", "TotalReadoutTime", "EchoTime",
    "SliceEncodingDirection", "DwellTime", "FlipAngle",
    "MultibandAccelerationFactor", "RepetitionTime", "SliceTiming",
    "VolumeTiming", "NumberOfVolumesDiscardedByScanner",
    "NumberOfVolumesDiscardedByUser"])


class BOnD(object):

<<<<<<< HEAD
    def __init__(self, bidslayout):
        self.layout = bidslayout
        self.path = self.layout.root

=======
    def __init__(self, data_root):  

        self.path = data_root
        self.layout = bids.BIDSLayout(self.path, validate = False)
        self.keys_files = {} # dictionary of KEYS: keys groups, VALUES: list of files 

        
    def fieldmaps_ok(self):
        pass
>>>>>>> a064e7d4

      
    def rename_files(self, filters, pattern, replacement):
        """
        Parameters:
        -----------
            - filters : dictionary 
                pybids entities dictionary to find files to rename

            - pattern : string 
                the substring of the file we would like to replace

            - replacement : string 
                the substring that will replace "pattern"
        
        Returns
        -----------
            - None

        >>> my_bond.rename_files({"PhaseEncodingDirection": 'j-',
        ...                       "EchoTime": 0.005},
        ...                       "acq-123", "acq-12345_dir-PA"
        ...                     )
        """
        files_to_change = self.layout.get(return_type='filename', **filters)
        for bidsfile in files_to_change:
            path = Path(bidsfile.path)
            old_name = path.stem
            old_ext = path.suffix
            directory = path.parent
            new_name = old_name.replace(pattern, replacement) + old_ext
            path.rename(Path(directory, new_name))

    def get_param_groups(self, key_group):
        key_entities = _key_group_to_entities(key_group)
        key_entities["extension"] = ".nii[.gz]*"
        matching_files = self.layout.get(return_type="file", scope="self",
                                         regex_search=True, **key_entities)
        return _get_param_groups(matching_files, self.layout)
      
      
    def get_file_params(self, key_group):
        key_entities = _key_group_to_entities(key_group)
        key_entities["extension"] = ".nii[.gz]*"
        matching_files = self.layout.get(return_type="file", scope="self",
                                         regex_search=True, **key_entities)
        return _get_file_params(matching_files, self.layout)
    

    def get_key_groups(self):
        
        key_groups = set()
        
        for path in Path(self.path).rglob("*.*"):
            
            if path.suffix == ".json" and path.stem != "dataset_description":
                key_groups.update((_file_to_key_group(path),))
                
                # Fill the dictionary of key group, list of filenames pairrs 
                ret = _file_to_key_group(path)
                
                if ret not in self.keys_files.keys():
                    
                    self.keys_files[ret] = []    
                
                self.keys_files[ret].append(path)
        
        return sorted(key_groups)
   
    
    def get_filenames(self, key_group): 
        # NEW - WORKS
        return self.keys_files[key_group]

    
    def change_filenames(self, key_group, split_params, pattern, replacement):
        # for each filename in the key group, check if it's params match split_params
        # if they match, perform the replacement acc to pattern/replacement
        
        # list of file paths that incorporate the replacement 
        new_paths = []

        # obtain the dictionary of files, param groups 
        dict_files_params = self.get_file_params(key_group)

        for filename in dict_files_params.keys(): 
            
            if dict_files_params[filename] == split_params:    
                # Perform the replacement if the param dictionaries match
                
                path = Path(filename)
                old_name = path.stem
                old_ext = path.suffix
                directory = path.parent
                new_name = old_name.replace(pattern, replacement) + old_ext
                path.rename(Path(directory, new_name)) 
                new_paths.append(path)
        
        return new_paths 

       
    def change_metadata(self, filters, pattern, metadata):

        # TODO: clean prints and add warnings

        files_to_change = self.layout.get(return_type='object', **filters)

        if not files_to_change:

            print('NO FILES FOUND')
        for bidsfile in files_to_change:

            # get the sidecar file
            bidsjson_file = bidsfile.get_associations()

            if not bidsjson_file:
                print("NO JSON FILES FOUND IN ASSOCIATIONS")
                continue

            json_file = [x for x in bidsjson_file if 'json' in x.filename]

            if not len(json_file) == 1:

                print("FOUND IRREGULAR ASSOCIATIONS")

            else:

                # get the data from it
                json_file = json_file[0]

                sidecar = json_file.get_dict()
                sidecar.update(metadata)

                # write out
                _update_json(json_file.path, sidecar)


def _update_json(json_file, metadata):

    if _validateJSON(metadata):
        with open(json_file, 'w', encoding='utf-8') as f:
            json.dump(metadata, f, ensure_ascii=False, indent=4)
    else:

        print("INVALID JSON DATA")
    #metadata.update


def _validateJSON(json_data):

    # TODO
    return True
    '''try:
        json.load(json_data)
    except ValueError as err:
        return False
    return True
    '''


def _key_group_to_entities(key_group):
    return dict([group.split("-") for group in key_group.split("_")])


def _entities_to_key_group(entities):
    group_keys = sorted(entities.keys() - NON_KEY_ENTITIES)
    return "_".join(
        ["{}-{}".format(key, entities[key]) for key in group_keys])


def _file_to_key_group(filename):
    entities = parse_file_entities(str(filename))
    return _entities_to_key_group(entities)


def _get_param_groups(files, layout):
    """Finds a list of *parameter groups* from a list of files.

    Parameters:
    -----------

    files : list
        List of file names

    Returns:
    --------

    parameter_groups : list
        A list of unique parameter groups

    For each file in `files`, find critical parameters for metadata. Then find
    unique sets of these critical parameters.
    """

    dfs = []
    for path in files:
        metadata = layout.get_metadata(path)
        wanted_keys = metadata.keys() & IMAGING_PARAMS
        example_data = {key: metadata[key] for key in wanted_keys}

        # Expand slice timing to multiple columns
        SliceTime = example_data.get('SliceTiming')
        if SliceTime:
            # round each slice time to one place after the decimal
            for i in range(len(SliceTime)):
                SliceTime[i] = round(SliceTime[i], 1)
            example_data.update(
                {"SliceTime%03d" % SliceNum: time for
                 SliceNum, time in enumerate(SliceTime)})
            del example_data['SliceTiming']
        
        dfs.append(example_data)

    return pd.DataFrame(dfs).drop_duplicates()


def _get_file_params(files, layout):
    """Finds a list of *parameter groups* from a list of files.

    Parameters:
    -----------

    files : list
        List of file names

    Returns:
    --------

    dict_files_params : dictionary 
        A dictionary of KEYS: filenames, VALUES: their param dictionaries

    For each file in `files`, find critical parameters for metadata. Then find
    unique sets of these critical parameters.
    """
    dict_files_params = {}
    
    for path in files:
        metadata = layout.get_metadata(path)
        wanted_keys = metadata.keys() & IMAGING_PARAMS
        example_data = {key: metadata[key] for key in wanted_keys}
        
        # Expand slice timing to multiple columns
        SliceTime = example_data.get('SliceTiming')
        if SliceTime:
            # round each slice time to one place after the decimal
            for i in range(len(SliceTime)):
                SliceTime[i] = round(SliceTime[i], 1)
            example_data.update(
                {"SliceTime%03d" % SliceNum: time for
                 SliceNum, time in enumerate(SliceTime)})
            del example_data['SliceTiming']
        
        dict_files_params[path] = example_data

    return dict_files_params
    <|MERGE_RESOLUTION|>--- conflicted
+++ resolved
@@ -23,37 +23,30 @@
 
 class BOnD(object):
 
-<<<<<<< HEAD
-    def __init__(self, bidslayout):
-        self.layout = bidslayout
-        self.path = self.layout.root
-
-=======
-    def __init__(self, data_root):  
+    def __init__(self, data_root):
 
         self.path = data_root
         self.layout = bids.BIDSLayout(self.path, validate = False)
-        self.keys_files = {} # dictionary of KEYS: keys groups, VALUES: list of files 
-
-        
+        self.keys_files = {} # dictionary of KEYS: keys groups, VALUES: list of files
+
+
     def fieldmaps_ok(self):
         pass
->>>>>>> a064e7d4
-
-      
+
+
     def rename_files(self, filters, pattern, replacement):
         """
         Parameters:
         -----------
-            - filters : dictionary 
+            - filters : dictionary
                 pybids entities dictionary to find files to rename
 
-            - pattern : string 
+            - pattern : string
                 the substring of the file we would like to replace
 
-            - replacement : string 
+            - replacement : string
                 the substring that will replace "pattern"
-        
+
         Returns
         -----------
             - None
@@ -78,68 +71,68 @@
         matching_files = self.layout.get(return_type="file", scope="self",
                                          regex_search=True, **key_entities)
         return _get_param_groups(matching_files, self.layout)
-      
-      
+
+
     def get_file_params(self, key_group):
         key_entities = _key_group_to_entities(key_group)
         key_entities["extension"] = ".nii[.gz]*"
         matching_files = self.layout.get(return_type="file", scope="self",
                                          regex_search=True, **key_entities)
         return _get_file_params(matching_files, self.layout)
-    
+
 
     def get_key_groups(self):
-        
+
         key_groups = set()
-        
+
         for path in Path(self.path).rglob("*.*"):
-            
+
             if path.suffix == ".json" and path.stem != "dataset_description":
                 key_groups.update((_file_to_key_group(path),))
-                
-                # Fill the dictionary of key group, list of filenames pairrs 
+
+                # Fill the dictionary of key group, list of filenames pairrs
                 ret = _file_to_key_group(path)
-                
+
                 if ret not in self.keys_files.keys():
-                    
-                    self.keys_files[ret] = []    
-                
+
+                    self.keys_files[ret] = []
+
                 self.keys_files[ret].append(path)
-        
+
         return sorted(key_groups)
-   
-    
-    def get_filenames(self, key_group): 
+
+
+    def get_filenames(self, key_group):
         # NEW - WORKS
         return self.keys_files[key_group]
 
-    
+
     def change_filenames(self, key_group, split_params, pattern, replacement):
         # for each filename in the key group, check if it's params match split_params
         # if they match, perform the replacement acc to pattern/replacement
-        
-        # list of file paths that incorporate the replacement 
+
+        # list of file paths that incorporate the replacement
         new_paths = []
 
-        # obtain the dictionary of files, param groups 
+        # obtain the dictionary of files, param groups
         dict_files_params = self.get_file_params(key_group)
 
-        for filename in dict_files_params.keys(): 
-            
-            if dict_files_params[filename] == split_params:    
+        for filename in dict_files_params.keys():
+
+            if dict_files_params[filename] == split_params:
                 # Perform the replacement if the param dictionaries match
-                
+
                 path = Path(filename)
                 old_name = path.stem
                 old_ext = path.suffix
                 directory = path.parent
                 new_name = old_name.replace(pattern, replacement) + old_ext
-                path.rename(Path(directory, new_name)) 
+                path.rename(Path(directory, new_name))
                 new_paths.append(path)
-        
-        return new_paths 
-
-       
+
+        return new_paths
+
+
     def change_metadata(self, filters, pattern, metadata):
 
         # TODO: clean prints and add warnings
@@ -249,7 +242,7 @@
                 {"SliceTime%03d" % SliceNum: time for
                  SliceNum, time in enumerate(SliceTime)})
             del example_data['SliceTiming']
-        
+
         dfs.append(example_data)
 
     return pd.DataFrame(dfs).drop_duplicates()
@@ -267,19 +260,19 @@
     Returns:
     --------
 
-    dict_files_params : dictionary 
+    dict_files_params : dictionary
         A dictionary of KEYS: filenames, VALUES: their param dictionaries
 
     For each file in `files`, find critical parameters for metadata. Then find
     unique sets of these critical parameters.
     """
     dict_files_params = {}
-    
+
     for path in files:
         metadata = layout.get_metadata(path)
         wanted_keys = metadata.keys() & IMAGING_PARAMS
         example_data = {key: metadata[key] for key in wanted_keys}
-        
+
         # Expand slice timing to multiple columns
         SliceTime = example_data.get('SliceTiming')
         if SliceTime:
@@ -290,8 +283,7 @@
                 {"SliceTime%03d" % SliceNum: time for
                  SliceNum, time in enumerate(SliceTime)})
             del example_data['SliceTiming']
-        
+
         dict_files_params[path] = example_data
 
-    return dict_files_params
-    +    return dict_files_params