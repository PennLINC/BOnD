"""Main module."""
from collections import defaultdict
import bids
import json
from pathlib import Path
import bids
from bids.layout import parse_file_entities
from bids.utils import listify
import pandas as pd
import pdb
from tqdm import tqdm

bids.config.set_option('extension_initial_dot', True)

NON_KEY_ENTITIES = set(["subject", "session", "extension"])
# Multi-dimensional keys SliceTiming
IMAGING_PARAMS = set([
    "ParallelReductionFactorInPlane", "ParallelAcquisitionTechnique",
    "ParallelAcquisitionTechnique", "PartialFourier", "PhaseEncodingDirection",
    "EffectiveEchoSpacing", "TotalReadoutTime", "EchoTime",
    "SliceEncodingDirection", "DwellTime", "FlipAngle",
    "MultibandAccelerationFactor", "RepetitionTime", "SliceTiming",
    "VolumeTiming", "NumberOfVolumesDiscardedByScanner",
    "NumberOfVolumesDiscardedByUser", "ProtocolName"])


class BOnD(object):

    def __init__(self, data_root):

        self.path = data_root
        self.layout = bids.BIDSLayout(self.path, validate = False)
        self.keys_files = {} # dictionary of KEYS: keys groups, VALUES: list of files
        self.fieldmaps_cached = False

    def fieldmaps_ok(self):
        pass

    def _cache_fieldmaps(self):
        """Searches all fieldmaps and creates a lookup for each file.
        """
        suffix = '(phase1|phasediff|epi|fieldmap)'
        fmap_files = self.layout.get(suffix=suffix, regex_search=True,
                                     extension=['.nii.gz', '.nii'])

        files_to_fmaps = defaultdict(list)
        for fmap_file in tqdm(fmap_files):
            intentions = listify(fmap_file.get_metadata().get("IntendedFor"))
            subject_prefix = "sub-%s" % fmap_file.entities['subject']
            for intended_for in intentions:
                full_path = Path(self.path) / subject_prefix / intended_for
                files_to_fmaps[str(full_path)].append(fmap_file)

        self.fieldmap_lookup = files_to_fmaps
        self.fieldmaps_cached = True
<<<<<<< HEAD
        return self.fieldmap_lookup

    def get_sidecar_data(self, filelist=None):

        if not filelist:

            filelist = [v.path for k,v in layout.files.items() if type(v) == bids.layout.models.BIDSImageFile]

        sidecar_data = _get_file_params(filelist, self.layout)
        df = pd.DataFrame.from_dict(sidecar_data, orient='index')

        df['filepath'] = df.index
        df['filepath'] = df['filepath'].str.extract('(sub.+)')
        df.reset_index(inplace=True)

        del df['index']

        return df


    def get_files_with_protocol(self, protocol_name):

        return self.layout.get(return_type='filename', ProtocolName=protocol_name)

=======
>>>>>>> 8bc89a24

    def rename_files(self, filters, pattern, replacement):
        """
        Parameters:
        -----------
            - filters : dictionary
                pybids entities dictionary to find files to rename
            - pattern : string
                the substring of the file we would like to replace
            - replacement : string
                the substring that will replace "pattern"
        Returns
        -----------
            - None
        >>> my_bond.rename_files({"PhaseEncodingDirection": 'j-',
        ...                       "EchoTime": 0.005},
        ...                       "acq-123", "acq-12345_dir-PA"
        ...                     )
        """
        files_to_change = self.layout.get(return_type='filename', **filters)
        for bidsfile in files_to_change:
            path = Path(bidsfile.path)
            old_name = path.stem
            old_ext = path.suffix
            directory = path.parent
            new_name = old_name.replace(pattern, replacement) + old_ext
            path.rename(Path(directory, new_name))

<<<<<<< HEAD
    def get_param_groups(self, key_groups, include_files=False):

        if not isinstance(key_groups, list):
            key_groups = [key_groups]

        for kg in key_groups:

            key_entities = _key_group_to_entities(kg)
            key_entities["extension"] = ".nii[.gz]*"
            matching_files = self.layout.get(return_type="file", scope="self",
                                            regex_search=True, **key_entities)

            params = _get_param_groups(matching_files, self.layout)

            params['key_group'] = kg

            if include_files:
                params['files'] = [matching_files]
                params = params.explode('files')
            all_param_groups.append(params)

        return pd.concat(all_param_groups)
=======
    def get_param_groups_from_key_group(self, key_group):
        if not self.fieldmaps_cached:
            raise Exception("Fieldmaps must be cached to find parameter groups.")
        key_entities = _key_group_to_entities(key_group)
        key_entities["extension"] = ".nii[.gz]*"
        matching_files = self.layout.get(return_type="file", scope="self",
                                         regex_search=True, **key_entities)
        return _get_param_groups(matching_files, self.layout, self.fieldmap_lookup, key_group)

    def get_param_groups_dataframe(self):
        key_groups = self.get_key_groups()
        parameter_groups = []
        for key_group in key_groups:
            parameter_groups.append(
                self.get_param_groups_from_key_group(key_group))
        return pd.concat(parameter_groups)
>>>>>>> 8bc89a24


    def get_file_params(self, key_group):
        key_entities = _key_group_to_entities(key_group)
        key_entities["extension"] = ".nii[.gz]*"
        matching_files = self.layout.get(return_type="file", scope="self",
                                         regex_search=True, **key_entities)
        return _get_file_params(matching_files, self.layout)

    def get_key_groups(self):

        key_groups = set()

        for path in Path(self.path).rglob("*.*"):

            if path.suffix == ".json" and path.stem != "dataset_description":
                key_groups.update((_file_to_key_group(path),))

                # Fill the dictionary of key group, list of filenames pairrs
                ret = _file_to_key_group(path)

                if ret not in self.keys_files.keys():

                    self.keys_files[ret] = []

                self.keys_files[ret].append(path)

        return sorted(key_groups)

    def get_filenames(self, key_group):
        # NEW - WORKS
        return self.keys_files[key_group]

    def change_filenames(self, key_group, split_params, pattern, replacement):
        # for each filename in the key group, check if it's params match split_params
        # if they match, perform the replacement acc to pattern/replacement

        # list of file paths that incorporate the replacement
        new_paths = []

        # obtain the dictionary of files, param groups
        dict_files_params = self.get_file_params(key_group)

        for filename in dict_files_params.keys():

            if dict_files_params[filename] == split_params:
                # Perform the replacement if the param dictionaries match

                path = Path(filename)
                old_name = path.stem
                old_ext = path.suffix
                directory = path.parent
                new_name = old_name.replace(pattern, replacement) + old_ext
                path.rename(Path(directory, new_name))
                new_paths.append(path)

        return new_paths

    def change_metadata(self, filters, pattern, metadata):

        # TODO: clean prints and add warnings

        files_to_change = self.layout.get(return_type='object', **filters)

        if not files_to_change:

            print('NO FILES FOUND')
        for bidsfile in files_to_change:

            # get the sidecar file
            bidsjson_file = bidsfile.get_associations()

            if not bidsjson_file:
                print("NO JSON FILES FOUND IN ASSOCIATIONS")
                continue

            json_file = [x for x in bidsjson_file if 'json' in x.filename]

            if not len(json_file) == 1:

                print("FOUND IRREGULAR ASSOCIATIONS")

            else:

                # get the data from it
                json_file = json_file[0]

                sidecar = json_file.get_dict()
                sidecar.update(metadata)

                # write out
                _update_json(json_file.path, sidecar)


def _update_json(json_file, metadata):

    if _validateJSON(metadata):
        with open(json_file, 'w', encoding='utf-8') as f:
            json.dump(metadata, f, ensure_ascii=False, indent=4)
    else:

        print("INVALID JSON DATA")
    #metadata.update


def _validateJSON(json_data):

    # TODO
    return True
    '''try:
        json.load(json_data)
    except ValueError as err:
        return False
    return True
    '''


def _key_group_to_entities(key_group):
    return dict([group.split("-") for group in key_group.split("_")])


def _entities_to_key_group(entities):
    group_keys = sorted(entities.keys() - NON_KEY_ENTITIES)
    return "_".join(
        ["{}-{}".format(key, entities[key]) for key in group_keys])


def _file_to_key_group(filename):
    entities = parse_file_entities(str(filename))
    return _entities_to_key_group(entities)


def _get_param_groups(files, layout, fieldmap_lookup, key_group_name):
    """Finds a list of *parameter groups* from a list of files.
    Parameters:
    -----------
    files : list
        List of file names

    layout : bids.BIDSLayout
        PyBIDS BIDSLayout object where `files` come from

    fieldmap_lookup : defaultdict
        mapping of filename strings relative to the bids root
        (e.g. "sub-X/ses-Y/func/sub-X_ses-Y_task-rest_bold.nii.gz")
    Returns:
    --------
    parameter_groups : list
        A list of unique parameter groups
    For each file in `files`, find critical parameters for metadata. Then find
    unique sets of these critical parameters.
    """

    dfs = []
    # path needs to be relative to the root with no leading prefix
    for path in files:
        metadata = layout.get_metadata(path)
        wanted_keys = metadata.keys() & IMAGING_PARAMS
        example_data = {key: metadata[key] for key in wanted_keys}
        example_data["key_group"] = key_group_name

        # Get the fieldmaps out and add their types
        fieldmap_types = sorted([fmap.entities['fmap'] for fmap in fieldmap_lookup[path]])
        for fmap_num, fmap_type in enumerate(fieldmap_types):
<<<<<<< HEAD
            example_data['fieldmap_type%02d' % fmap_num] = fmap_type
=======
            example_data['FieldmapType%02d' % fmap_num] = fmap_type    
>>>>>>> 8bc89a24

        # Expand slice timing to multiple columns
        SliceTime = example_data.get('SliceTiming')
        if SliceTime:
            # round each slice time to one place after the decimal
            for i in range(len(SliceTime)):
                SliceTime[i] = round(SliceTime[i], 1)
            example_data.update(
                {"SliceTime%03d" % SliceNum: time for
                 SliceNum, time in enumerate(SliceTime)})
            del example_data['SliceTiming']

        dfs.append(example_data)

    return pd.DataFrame(dfs).drop_duplicates()


def _get_file_params(files, layout):
    """Finds a list of *parameter groups* from a list of files.
    Parameters:
    -----------
    files : list
        List of file names
    Returns:
    --------
    dict_files_params : dictionary
        A dictionary of KEYS: filenames, VALUES: their param dictionaries
    For each file in `files`, find critical parameters for metadata. Then find
    unique sets of these critical parameters.
    """
    dict_files_params = {}

    for path in files:
        metadata = layout.get_metadata(path)
        wanted_keys = metadata.keys() & IMAGING_PARAMS
        example_data = {key: metadata[key] for key in wanted_keys}
        # Expand slice timing to multiple columns
        SliceTime = example_data.get('SliceTiming')
        if SliceTime:
            # round each slice time to one place after the decimal
            for i in range(len(SliceTime)):
                SliceTime[i] = round(SliceTime[i], 1)
            example_data.update(
                {"SliceTime%03d" % SliceNum: time for
                 SliceNum, time in enumerate(SliceTime)})
            del example_data['SliceTiming']

        dict_files_params[path] = example_data

    return dict_files_params<|MERGE_RESOLUTION|>--- conflicted
+++ resolved
@@ -53,33 +53,7 @@
 
         self.fieldmap_lookup = files_to_fmaps
         self.fieldmaps_cached = True
-<<<<<<< HEAD
-        return self.fieldmap_lookup
-
-    def get_sidecar_data(self, filelist=None):
-
-        if not filelist:
-
-            filelist = [v.path for k,v in layout.files.items() if type(v) == bids.layout.models.BIDSImageFile]
-
-        sidecar_data = _get_file_params(filelist, self.layout)
-        df = pd.DataFrame.from_dict(sidecar_data, orient='index')
-
-        df['filepath'] = df.index
-        df['filepath'] = df['filepath'].str.extract('(sub.+)')
-        df.reset_index(inplace=True)
-
-        del df['index']
-
-        return df
-
-
-    def get_files_with_protocol(self, protocol_name):
-
-        return self.layout.get(return_type='filename', ProtocolName=protocol_name)
-
-=======
->>>>>>> 8bc89a24
+
 
     def rename_files(self, filters, pattern, replacement):
         """
@@ -108,30 +82,7 @@
             new_name = old_name.replace(pattern, replacement) + old_ext
             path.rename(Path(directory, new_name))
 
-<<<<<<< HEAD
-    def get_param_groups(self, key_groups, include_files=False):
-
-        if not isinstance(key_groups, list):
-            key_groups = [key_groups]
-
-        for kg in key_groups:
-
-            key_entities = _key_group_to_entities(kg)
-            key_entities["extension"] = ".nii[.gz]*"
-            matching_files = self.layout.get(return_type="file", scope="self",
-                                            regex_search=True, **key_entities)
-
-            params = _get_param_groups(matching_files, self.layout)
-
-            params['key_group'] = kg
-
-            if include_files:
-                params['files'] = [matching_files]
-                params = params.explode('files')
-            all_param_groups.append(params)
-
-        return pd.concat(all_param_groups)
-=======
+
     def get_param_groups_from_key_group(self, key_group):
         if not self.fieldmaps_cached:
             raise Exception("Fieldmaps must be cached to find parameter groups.")
@@ -148,7 +99,6 @@
             parameter_groups.append(
                 self.get_param_groups_from_key_group(key_group))
         return pd.concat(parameter_groups)
->>>>>>> 8bc89a24
 
 
     def get_file_params(self, key_group):
@@ -313,11 +263,8 @@
         # Get the fieldmaps out and add their types
         fieldmap_types = sorted([fmap.entities['fmap'] for fmap in fieldmap_lookup[path]])
         for fmap_num, fmap_type in enumerate(fieldmap_types):
-<<<<<<< HEAD
-            example_data['fieldmap_type%02d' % fmap_num] = fmap_type
-=======
-            example_data['FieldmapType%02d' % fmap_num] = fmap_type    
->>>>>>> 8bc89a24
+
+            example_data['FieldmapType%02d' % fmap_num] = fmap_type
 
         # Expand slice timing to multiple columns
         SliceTime = example_data.get('SliceTiming')
