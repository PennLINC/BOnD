--- conflicted
+++ resolved
@@ -42,21 +42,17 @@
         suffix = '(phase1|phasediff|epi|fieldmap)'
         fmap_files = self.layout.get(suffix=suffix, regex_search=True,
                                      extension=['.nii.gz', '.nii'])
-<<<<<<< HEAD
-
-=======
         misfits = []
->>>>>>> ee77b856
         files_to_fmaps = defaultdict(list)
         for fmap_file in tqdm(fmap_files):
             intentions = listify(fmap_file.get_metadata().get("IntendedFor"))
             subject_prefix = "sub-%s" % fmap_file.entities['subject']
-            
-            if intentions is not None: 
+
+            if intentions is not None:
                 for intended_for in intentions:
                     full_path = Path(self.path) / subject_prefix / intended_for
                     files_to_fmaps[str(full_path)].append(fmap_file)
-            
+
             # fmap file detected, no intended for found
             else:
                 misfits.append(fmap_file)
@@ -64,11 +60,8 @@
         self.fieldmap_lookup = files_to_fmaps
         self.fieldmaps_cached = True
 
-<<<<<<< HEAD
-=======
         # return a list of all filenames where fmap file detected, no intended for found
         return misfits
->>>>>>> ee77b856
 
     def rename_files(self, filters, pattern, replacement):
         """
