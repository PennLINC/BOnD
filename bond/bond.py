--- conflicted
+++ resolved
@@ -42,7 +42,7 @@
         suffix = '(phase1|phasediff|epi|fieldmap)'
         fmap_files = self.layout.get(suffix=suffix, regex_search=True,
                                      extension=['.nii.gz', '.nii'])
-        
+
         files_to_fmaps = defaultdict(list)
         for fmap_file in tqdm(fmap_files):
             intentions = listify(fmap_file.get_metadata().get("IntendedFor"))
@@ -53,7 +53,7 @@
 
         self.fieldmap_lookup = files_to_fmaps
         self.fieldmaps_cached = True
-        return self.fieldmap_lookup 
+        return self.fieldmap_lookup
 
     def get_sidecar_data(self, filelist=None):
 
@@ -105,16 +105,6 @@
             new_name = old_name.replace(pattern, replacement) + old_ext
             path.rename(Path(directory, new_name))
 
-<<<<<<< HEAD
-    def get_param_groups(self, key_group):
-        if not self.fieldmaps_cached:
-            raise Exception("Fieldmaps must be cached to find parameter groups.")
-        key_entities = _key_group_to_entities(key_group)
-        key_entities["extension"] = ".nii[.gz]*"
-        matching_files = self.layout.get(return_type="file", scope="self",
-                                         regex_search=True, **key_entities)
-        return _get_param_groups(matching_files, self.layout, self.fieldmap_lookup, self.path)
-=======
     def get_param_groups(self, key_groups, include_files=False):
 
         if not isinstance(key_groups, list):
@@ -138,7 +128,6 @@
 
         return pd.concat(all_param_groups)
 
->>>>>>> 5b538c17
 
     def get_file_params(self, key_group):
         key_entities = _key_group_to_entities(key_group)
@@ -276,12 +265,12 @@
     -----------
     files : list
         List of file names
-    
+
     layout : bids.BIDSLayout
         PyBIDS BIDSLayout object where `files` come from
-    
+
     fieldmap_lookup : defaultdict
-        mapping of filename strings relative to the bids root 
+        mapping of filename strings relative to the bids root
         (e.g. "sub-X/ses-Y/func/sub-X_ses-Y_task-rest_bold.nii.gz")
     Returns:
     --------
@@ -290,7 +279,7 @@
     For each file in `files`, find critical parameters for metadata. Then find
     unique sets of these critical parameters.
     """
-    
+
     dfs = []
     # path needs to be relative to the root with no leading prefix
     l_fieldmap_types = []
@@ -304,7 +293,7 @@
         fieldmap_types = sorted([fmap.entities['fmap'] for fmap in fieldmap_lookup[fpath]])
         l_fieldmap_types.append(fieldmap_types)
         for fmap_num, fmap_type in enumerate(fieldmap_types):
-            example_data['fieldmap_type%02d' % fmap_num] = fmap_type    
+            example_data['fieldmap_type%02d' % fmap_num] = fmap_type
 
         # Expand slice timing to multiple columns
         SliceTime = example_data.get('SliceTiming')
